--- conflicted
+++ resolved
@@ -17,12 +17,8 @@
   simultaneous jobs running in Civis Platform (#147).
 - Added ``remote_backend`` keyword to the ``civis.parallel.make_backend_factory``
   and ``civis.parallel.infer_backend_factory`` in order to set the joblib
-<<<<<<< HEAD
-  backend in the container for nested calls to ``joblib.Parallel`` (#146).
-=======
   backend in the container for nested calls to ``joblib.Parallel``.
 - Added the PyPI trove classifiers for Python 3.4 and 3.6 (#152).
->>>>>>> 70a47765
 
 ## 1.6.2 - 2017-09-08
 ### Changed
