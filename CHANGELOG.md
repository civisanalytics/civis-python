--- conflicted
+++ resolved
@@ -19,13 +19,10 @@
 - Bumped the minimum required version of `joblib` to v1.3.0,
   which is the version where `joblib.parallel_config` was introduced and
   `joblib.parallel_backend` was deprecated. (#488)
-<<<<<<< HEAD
 - Improved `import civis` startup time with a 5x speed boost. (#490)
-=======
 - Improved the startup time of `import civis` with a 5x speed boost. (#490)
 - The downloaded API spec due to the `civis.APIClient` instantiation is now
   a time-to-live cache in memory (15 minutes for interactive Python, or 24 hours in scripts). (#491)
->>>>>>> 423d5f13
 
 ### Deprecated
 ### Removed
