--- conflicted
+++ resolved
@@ -24,14 +24,11 @@
 ### Fixed
 - Fixed parsing of multiword endpoints. Parsing no longer removes underscores
   in endpoint names.
-<<<<<<< HEAD
-=======
 - In ``civis.futures.ContainerFuture``, return ``False`` when users attempt to cancel
   an already-completed job. Previously, the object would sometimes give a ``CivisAPIError``
   with a 404 status code. This fix affects the executors and joblib backend, which
   use the ``ContainerFuture``.
 - Tell ``flake8`` to ignore a broad except in a ``CivisFuture`` callback.
->>>>>>> 2505ebce
 
 ### Added
 - ``civis.resources.cache_api_spec`` function to make it easier to record the
