# Change Log
All notable changes to this project will be documented in this file.
This project adheres to [Semantic Versioning](http://semver.org/).

## Unreleased
### Added
- Add `civis jobs follow-log` and `civis jobs follow-run-log` CLI commands. (#359)
- Add documentation for follow-log CLI Commands to main docs. (#367)

### Fixed
- Fixed a bug related to duplicating parent job parameters when using `civis.parallel.infer_backend_factory`. (#363)
- Fixed crashing on NULL fields in `civis sql` CLI command. (#366)
- Fixed `hidden` parameter not getting used in `civis.io.civis_file_to_table`. (#364)
- Fixed `effective_n_jobs` to account for `n_jobs=None`, which is a default for the LogisticsRegression in `sklearn=0.22.x`. (#365)
<<<<<<< HEAD
=======
- Fixed crashing on NULL fields in `civis sql` CLI command (#366)
- Fixed a bug related to creating a ModelPipeline from a registered model. (#369)
>>>>>>> a2ab6f02

### Changed

## 1.12.1 - 2020-02-10
### Fixed
- Fixed issue where client did not generate functions for deprecated API endpoints. (#353)
### Changed
- Changed `ServiceClient` to raise `CivisAPIError`. (#355)
- Updated documentation language for CivisML version. (#358)

## 1.12.0 - 2020-01-14
### Added
- Added method `get_storage_host_id` to the APIClient. (#328)
- Added debug logging to some `civis.io` functions. (#325)
- Added `ServiceClient` and `ServiceEndpoint` class. (#343)
- Added new arguments to `civis.io.civis_to_multifile_csv` to expose max_file_size parameter. (#342)

### Fixed
- Removed incorrect "optional" marker for the `sql` argument in I/O
  functions. (#338)
- Raise a more informative exception when calling `file_to_dataframe`
  on an expired file. (#337)
- `ModelPipeline.register_pretrained_model` should persist the user-supplied
  estimator object indefinitely. (#331)
- Fixed requirements.txt listing for `cloudpickle` -- `>=0.2`, not `<=0.2`. (#323)
- Fixed issue in `civis.io.read_civis_sql` when returning data that contains
  double quotes. (#328)
- Fixed issue with pyyaml version for Python 3.4 by requiring pyyaml version <=5.2

### Changed
- Updated cloudpickle and joblib dependencies. (#349)
- CivisML uses platform aliases instead of hard-coded template IDs. (#341, #347)
- CivisML versions and pre-installed packages are documented on Zendesk instead. (#341)
- Issue a `FutureWarning` on import for Python 2 and 3.4 users. (#333,
  #340)
- Pass `headers` and `delimiter` to Civis API endpoint for cleaning files in `civis.io.civis_file_to_table`. (#334)
- Issue a `FutureWarning` on import for Python 2 users. (#333)
- Update the Civis logo in the Sphinx documentation. (#330)
- Allow the `name` arg to be optional in `civis.io.file_to_civis`. (#324)
- Refactor `civis.io.civis_file_to_table` to use a new set of Civis API endpoints for cleaning and importing CSV files. (#328)
- Added new arguments to `civis.io.civis_file_to_table` to expose additional functionality from new Civis API endpoints. (#328)
- Added new arguments from `civis.io.civis_file_to_table` to `dataframe_to_civis` and `csv_to_civis` methods. (#328)

## 1.11.0 - 2019-08-26
### Added
- Add CLI command "sql" for command line SQL query execution. (#319)
- Add helper function (run_template) to run a template given its id and return
  either the JSON output or the associated file ids. (#318)
- Add helper function to list CivisML models. (#314)
- Added helper functions to share CivisML models with users or groups,
  patterned after the existing API sharing endpoints. (#315)
- Allow the base URL of the CLI to be configured through the
  `CIVIS_API_ENDPOINT` environment variable, like the civis Python module. (#312)
- Allow the CLI log level to be configured with the `CIVIS_LOG_LEVEL`
  environment variable with the standard `logging` module levels.
  For example: `CIVIS_LOG_LEVEL=DEBUG civis users list-me` (#312)
- Allow users to access `civis.utils.run_job` after an `import civis`. (#305)
- `civis.io.dataframe_to_file` and `civis.io.json_to_file` convenience functions.
  (#262, #304)
- Add the user's Python version to the User-Agent string. (#255, #301)
- Added a `last_response` parameter to the `APIClient` object. (#153, #302)
- The deprecate_param decorator can take multiple parameter names, to allow
  Python 2.7 compatibility for multiple deprecations. (#311)

### Fixed
- Added missing docs for `json_to_file` and `dataframe_to_file` (#320).
- Fix unintentional dependency on scikit-learn for `parallel` module tests. (#245, #303)
- Deprecate the `headers` parameter of `dataframe_to_civis` and always tell Civis
  whether the import has headers or not, rather than autodetecting. (#263, #307)
- Set `cloudpickle` requirements to <1.2 on Python v3.4. (#309)
- Fixed an issue in the CLI which prevented users from accessing GET /aliases/{id}
  and simultaneously generated a warning message. (#298, #316)

### Changed
- Loosened version requirements of `pyyaml` to include `pyyaml<=5.99`. (#293)
- Loosened version requirement of `jsonref` to include `0.2` to fix a
  DeprecationWarning under Python 3.7. (#295)
- Changed pubnub version requirement in requirements.txt to match setup.py
  (#295)
- Loosened version requirements of `click` to include v7 and `jsonschema`
  to include v3. (#286, #300)
- Surfaced `civis.io.split_schema_tablename` in the Sphinx docs. (#294)
- Loosen `joblib` version requirement to include v0.13 and add code to
  the Civis joblib backend which newer versions of `joblib` can take
  advantage of. Also loosened version requirement on `cloudpickle` to
  include v1. (#296, #299)
- Run all tests in Ubuntu Xenial. (#310)

## 1.10.0 - 2019-04-09
### Added
- `CivisFuture` has the `job_id` and `run_id` property attributes. (#290)

### Fixed
- Polling will treat `None` responses generated by spotty internet connections
  like responses with a non-DONE state. (#289)

## 1.9.4 - 2019-02-28
### Fixed
- `get_table_id` will correctly handle quoted schema.tablename. (#285)
- Fix parsing of empty responses from run cancellation endpoints. (#287)

## 1.9.3 - 2019-02-05
### Fixed
- Correct prediction template id for CivisML 1.0 (#278)
- `civis.ml.ModelFuture.table` checks for primary key before reading in
  data. (#276)

### Added
- Test for Python 3.7 compatibility (#277)

### Changed
- Updated mock API specs (#281)

## 1.9.2 - 2018-12-03
### Fixed
- `civis.io.civis_to_file` will now retry on S3 connection errors (#273)
- Buffers will be reset appropriately on connection failures during
  `civis.io.file_to_civis` (#273)


## 1.9.1 - 2018-11-15
### Fixed
- `_stash_dataframe_as_csv` in `civis/ml/_model.py` now uses a `StringIO`
  object which has the `getvalue` method (required by `pandas` v0.23.1
  if a file-like object is passed into `df.to_csv`). (#259)
- `civis_to_multifile_csv` fully respects the `client` keyword argument

### Added
- Added instructions in the README for adding an API key to a Windows 10
  environment
- Configured Windows CI using AppVeyor. (#258)

### Changed
- Coalesced `README.rst` and `index.rst`. (#254)
- joblib documentation has moved to readthedocs. (#267)

## 1.9.0 - 2018-04-25
### Fixed
- Added more robust parsing for tablename parsing in io.  You may now
  pass in tables like schema."tablename.with.periods".
- Adding in missing documentation for civis_file_to_table
- Include JSON files with pip distributions (#244)
- Added flush to `civis_to_file` when passed a user-created buffer,
  ensuring the buffer contains the entire file when subsequently read.
- Fix several tests in the `test_io` module (#248)
- Travis tests for Python 3.4 are now restricted to pandas<=0.20, the
  last version which supported Python 3.4 (#249)

### Added
- Added a utility function which can robustly split a Redshift schema name
  and table name which are presented as a single string joined by a "." (#225)
- Added docstrings for `civis.find` and `civis.find_one`. (#224)
- Executors in ``futures`` (and the joblib backend, which uses them) will now
  add "CIVIS_PARENT_JOB_ID" and "CIVIS_PARENT_RUN_ID" environment variables
  to the child jobs they create (#236)
- Update default CivisML version to v2.2. This includes a new function
  ``ModelPipeline.register_pretrained_model`` which allows users to train
  a model outside of Civis Platform and use CivisML to score it at scale (#242, #247).
- Added a new parameter ``dvs_to_predict`` to ``civis.ml.ModelPipeline.predict``.
  This allows users to select a subset of a model's outputs for scoring (#241).
- Added `civis.io.export_to_civis_file` to store results of a SQL query
  to a Civis file
- Surfaced `civis.find` and `civis.find_one` in the Sphinx docs. (#250)

### Changed
- Moved "Optional Dependencies" doc section to top of ML docs, and
  added clarifications for pre-defined models with non-sklearn
  estimators (#238)
- Switched to pip install-ing dependencies for building the documentation (#230)
- Added a merge rule for the changelog to .gitattributes (#229)
- Default to "all" API resources rather than "base".
- Updated documentation on algorithm hyperparameters to reflect changes with
  CivisML v2.2 release (#240)

## 1.8.1 - 2018-02-01
### Added
- Added a script for integration tests (smoke tests).

### Fixed
- Added missing string formatting to a log emit in file multipart upload and
  correct ordering of parameters in another log emit (#217)

### Changed
- Updated documentation with new information about predefined stacking
  estimators (#221)
- Updated CivisML 2.0 notebook (#214)
- Reworded output of `civis notebooks new` CLI command (#215)

## 1.8.0 - 2018-01-23
### Added
- Documentation updated to reflect CivisML 2.1 features (#209)
- ``civis.io.dataframe_to_civis``, ``civis.io.csv_to_civis``, and ``civis.io.civis_file_to_table`` functions now support the `diststyle` parameter.
- New notebook-related CLI commands: "new", "up", "down", and "open".
- Additional documentation for using the Civis joblib backend (#199)
- Documented additional soft dependencies for CivisML (#203)

### Changed
- Changed `ModelPipeline.train` default for `n_jobs` from 4 to `None`,
  so that `n_jobs` will be dynamically calculated by default (#203)
- Use "feather"-formatted files to send data from users to CivisML, if possible.
  Require this when using ``pd.Categorical`` types, since CSVs require us to
  re-infer column types, and this can fail. Using feather should also give a
  speed improvement; it reads and writes faster than CSVs and produces smaller files (#200).
- ``ModelFuture`` objects will emit any warnings which occurred during their
  corresponding CivisML job (#204)
- Removed line setting "n_jobs" from an example of CivisML prediction.
  Recommended use is to let CivisML determine the number of jobs itself (#211).
- Update maximum CivisML version to v2.1; adjust fallback logic such that users get
  the most recent available release (#212).

### Fixed
- Restored the pre-v1.7.0 default behavior of the ``joblib`` backend by setting the ``remote_backend``
  parameter default to 'sequential' as opposed to 'civis'. The default of 'civis' would launch additional
  containers in nested calls to ``joblib.Parallel``. (#205)
- If validation metadata are missing, ``ModelFuture`` objects will return ``None``
  for metrics or validation metadata, rather than issuing an exception (#208)
- Allowed callers to pass `index` and `encoding` arguments to the `to_csv` method through `dataframe_to_civis`.

### Performance Enhancements
- ``civis.io.file_to_civis`` now uses additional file handles for multipart upload instead of writing to disk to reduce disk usage
- ``civis.io.dataframe_to_civis`` writes dataframes to disk instead of using an in memory buffer

## 1.7.2 - 2018-01-09
### Fixed
- Relaxed requirement on ``cloudpickle`` version number (#187)
- Restore previous behavior of ``civis.io.civis_to_csv`` when using "compression='gzip'" (#195)

## 1.7.1 - 2017-11-16
### Fixed
- Specify escape character in ``civis.io.read_civis_sql`` when performing parallel unload
- Issue uploading files in ``civis.io.file_to_civis``
- Revert performance enhancement that will change format of file produced by ``civis.io.civis_to_csv``

## 1.7.0 - 2017-11-15
### Changed
- Updated CivisML template ids to v2.0 (#139)
- Optional arguments to API endpoints now display in function signatures.
  Function signatures show a default value of "DEFAULT"; arguments will still
  only be transmitted to the Civis Platform API when explicitly provided. (#140)
- ``APIClient.feature_flags`` has been deprecated to avoid a name collision
   with the feature_flags endpoint. In v2.0.0, ``APIClient.featureflags``
   will be renamed to ``APIClient.feature_flags``.
- The following APIClient attributes have been deprecated in favor of the
  attribute that includes underscores:
  ``APIClient.bocceclusters`` -> ``APIClient.bocce_clusters``
  ``APIClient.matchtargets`` -> ``APIClient.match_targets``
  ``APIClient.remotehosts`` -> ``APIClient.remote_hosts``
- ``civis.io.csv_to_civis`` and ``civis.io.dataframe_to_civis`` functions now use
  ``civis.io.file_to_civis`` and ``civis.io.civis_file_to_table`` functions instead
  of separate logic
- ``civis.io.file_to_civis``, ``civis.io.csv_to_civis`` and ``civis.io.dataframe_to_civis``
  now support files over 5GB
- Refactor internals of ``CivisFuture`` and ``PollableResult`` to centralize handling
  of threads and ``pubnub`` subscription.
- Updated API specification and base resources to include all general
  availability endpoints.
- Changed ``civis.io.file_to_civis`` and ``civis.io.civis_to_file`` to allow
  strings for paths to local files in addition to just file/buffer objects.

### Fixed
- Fixed parsing of multiword endpoints. Parsing no longer removes underscores
  in endpoint names.
- In ``civis.futures.ContainerFuture``, return ``False`` when users attempt to cancel
  an already-completed job. Previously, the object would sometimes give a ``CivisAPIError``
  with a 404 status code. This fix affects the executors and joblib backend, which
  use the ``ContainerFuture``.
- Tell ``flake8`` to ignore a broad except in a ``CivisFuture`` callback.
- Close open sockets (in both the ``APIClient`` and ``CivisFuture``)  when they're no
  longer needed, so as to not use more system file handles than necessary (#173).
- Correct treatment of ``FileNotFoundError`` in Python 2 (#176).
- Fixed parsing of endpoints containing hyphens.  Hyphens are replaced with
  underscores.
- Use ``civis.compat.TemporaryDirectory`` in ``civis.io.file_to_civis`` to be
  compatible with Python 2.7
- Catch notifications sent up to 30 seconds before the ``CivisFuture`` connects.
  Fixes a bug where we would sometimes miss an immediate error on SQL scripts (#174).

### Added
- Documentation updated to include new CivisML features (#137).
- ``civis.resources.cache_api_spec`` function to make it easier to record the
  current API spec locally (#141).
- Autospecced mock of the ``APIClient`` for use in testing third-party code which
  uses this library (#141).
- Added `etl`, `n_jobs`, and `validation_data` arguments to
  ModelPipeline.train (#139).
- Added `cpu`, `memory`, and `disk` arguments to ModelPipeline.predict
  (#139).
- Added ``remote_backend`` keyword to the ``civis.parallel.make_backend_factory``
  and ``civis.parallel.infer_backend_factory`` in order to set the joblib
  backend in the container for nested calls to ``joblib.Parallel``.
- Added the PyPI trove classifiers for Python 3.4 and 3.6 (#152).
- ``civis.io.civis_file_to_table`` function to import an existing Civis file
  to a table
- ``civis.io.file_to_civis`` function will now automatically retry uploads to
  the Civis Platform up to 5 times if is there is an HTTPError, ConnectionError
  or ConnectionTimeout
- Additional documentation about the use case for the Civis joblib backend.
- Added a note about serializing ``ModelPipeline`` ``APIClient`` objects to the docstring.
- Added `civis notebooks download` command-line interface command to facilitate
  downloading notebooks.

### Performance Enhancements
- ``civis.io.file_to_civis`` now takes advantage of multipart uploads to chunk
  files and perform I/O in parallel
- ``civis.io.civis_to_csv`` and ``civis.io.read_civis_sql`` will always request
  data with gzip compression to reduce I/O. Also, they will attempt to fetch
  headers in a separate query so that data can be unloaded in parallel
- ``civis.io.civis_to_csv`` with ``compression='gzip'`` currently returns a file
  with no compression. In a future release, ``compression='gzip'`` will return a
  gzip compressed file.

## 1.6.2 - 2017-09-08
### Changed
- Added explanatory text to CivisML_parallel_training.ipynb (#126).

### Fixed
- Added `ResourceWarning` for Python 2.7 (#128).
- Added `TypeError` for multi-indexed dataframes when used as input to
  CivisML (#131).
- ``ModelPipeline.from_existing`` will warn if users attempt to recreate
  a model trained with a newer version of CivisML, and fall back on the
  most recent prediction template it knows of (#134).
- Make the `PaginatedResponse` returned by LIST endpoints a full iterator.
  This also makes the `iterator=True` parameter work in Python 2.
- When using ``civis.io.civis_to_csv``, emit a warning on SQL queries which
  return no results instead of allowing a cryptic ``IndexError`` to surface (#135).
- Fixed the example code snippet for ``civis.io.civis_to_multifile_csv``.
  Also provided more details on its return dict in the docstring.
- Pinned down `sphinx_rtd_theme` and `numpydoc` in `dev-requirements.txt`
  for building the documentation.

### Added
- Jupyter notebook with demonstrations of use patterns and abstractions in the Python API client (#127).

## 1.6.1 - 2017-08-22
### Changed
- Catch unnecessary warning while importing xgboost in CivisML_parallel_training.ipynb (#121)

### Fixed
- Fixed bug where instantiating a new model via ``ModelPipeline.from_existing`` from an existing model with empty "PARAMS" and "CV_PARAMS" boxes fails (#122).
- Users can now access the ``ml`` and ``parallel`` namespaces from the base ``civis`` namespace (#123).
- Parameters in the Civis API documentation now display in the proper order (#124).

## 1.6.0 - 2017-07-27
### Changed
- Edited example for safer null value handling
- Make ``pubnub`` and ``joblib`` hard dependencies instead of optional dependencies (#110).
- Retry network errors and wait for API rate limit refresh when using the CLI (#117).
- The CLI now provides a User-Agent header which starts with "civis-cli" (#117)
- Include ``pandas`` and ``sklearn``-dependent code in Travis CI tests.

### Added
- Version 1.1 of CivisML, with custom dependency installation from remote git hosting services (i.e., Github, Bitbucket).
- Added email notifications option to ``ModelPipeline``.
- Added custom ``joblib`` backend for multiprocessing in the Civis Platform. Public-facing functions are ``make_backend_factory``, ``make_backend_template_factory``, and ``infer_backend_factory``. Includes a new hard dependency on ``cloudpickle`` to facilitate code transport.

### Fixed
- Fixed a bug where the version of a dependency for Python 2.7 usage was incorrectly specified.
- Non-seekable file-like objects can now be provided to ``civis.io.file_to_civis``. Only seekable file-like objects will be streamed.
- The ``civis.ml.ModelFuture`` no longer raises an exception if its model job is cancelled.
- The CLI's API spec cache now expires after 24 hours instead of 10 seconds.

## 1.5.2 - 2017-05-17
### Fixed
- Fixed a bug where ``ModelFuture.validation_metadata`` would not source training job metadata for a ``ModelFuture`` corresponding to prediction job (#90).
- Added more locks to improve thread safety in the ``PollableResult`` and ``CivisFuture``.
- Fix issue with Python 2/3 dependency management (#89).

## 1.5.1 - 2017-05-15
### Fixed
- Fixed a bug which caused an exception to be set on all ``ModelFuture`` objects, regardless of job status (#86).
- Fixed a bug which made the ``ModelPipeline`` unable to generate prediction jobs for models trained with v0.5 templates (#84).
- Handle the case when inputs to ``ModelFuture`` are ``numpy.int64`` (or other non-``integer`` ints) (#85).

### Changed
- Convert `README.md` (Markdown) to `README.rst` (reStructuredText).

## 1.5.0 - 2017-05-11
### Added
- Retries to http request in ``get_swagger_spec`` to make calls to ``APIClient`` robust to network failure
- Parameter ``local_api_spec`` to ``APIClient`` to allow creation of client from local cache
- Clarify ``civis.io.dataframe_to_civis`` docstring with a note about treatment of the index.
- Added functions ``civis.io.file_id_from_run_output``, ``civis.io.file_to_dataframe``, and ``civis.io.file_to_json``.
- Added ``civis.ml`` namespace with ``ModelPipeline`` interface to Civis Platform modeling capabilities.
- Added ``examples`` directory with sample ``ModelPipeline`` code from ``civis.ml``.
- Python 2.7 compatibility

### Fixed
- Corrected the defaults listed in the docstring for ``civis.io.civis_to_multifile_csv``.
- Do not allow uploading of files greater than 5GB to S3 (#58).
- Revised example code of docstring of civis_to_file to use bytes when downloading file

### Changed
- Modified retry behavior so that 413, 429, or 503 errors accompanied by a "Retry-After" header will be retried regardless of the HTTP verb used.
- Add CSV settings arguments to ``civis.io.civis_to_csv`` function.
- Refactored use of "swagger" language.  ``get_swagger_spec`` is now ``get_api_spec`` and ``parse_swagger`` is now ``parse_api_spec``.
- Modified ``CivisFuture`` so if PubNub is disconnected, it will fall back to polling on a shorter interval.

## 1.4.0 - 2017-03-17
### API Changes
- Deprecate ``api_key`` input to higher-level functions and classes in favor of an ``APIClient`` input. The ``api_key`` will be removed in v2.0.0. (#46)

### Fixed
- Improved threading implementation in ``PollableResult`` so that it no longer blocks interpreter shutdown.
- Allow the base url of the API to be configured through the ``CIVIS_API_ENDPOINT`` environment variable. (#43)

### Added
- Decorator function for deprecating parameters (#46)

## 1.3.0 - 2017-03-07
### Added
- `civis.futures.CivisFuture` for tracking future results

### Performance Enhancements
- ``civis.io.file_to_civis`` will perform a streaming upload to Platform if the optional ``requests-toolbelt`` package is installed.
- Replace all ``PollableResult`` return values with ``CivisFuture`` to reduce the number of API calls and increase speed

## 1.2.0 - 2017-02-08
### Added
- support for multifile csv exports
- support for subscription based polling

### Changed
- civis.io functions use the "hidden" API option to keep jobs out of the UI. Deprecate the "archive" parameter in favor of "hidden".
- civis.io.query_civis now has a "hidden" parameter which defaults to True
- expose `poller` and `poller_args` as public attributes in `PollableResults`
- update to  `default_credential` to handle pagination in `credentials.list` endpoint.

### Fixed
- miscellaneous documentation fixes
- unexpected keyword arguments passed to `APIClient` methods now raise appropriate TypeError

### Performance Enhancements
- Decrease time required to create client objects from ~0.6 seconds to ~150 us for all objects after the first in a session

## 1.1.0 - 2016-12-09
### Changed
- civis.io reads/writes to/from memory instead of disk where appropriate
- Minor documentation corrections

### Fixed
- 204/205 responses now return valid Response object

## 1.0.0 - 2016-11-07
### Added
- Initial release<|MERGE_RESOLUTION|>--- conflicted
+++ resolved
@@ -12,11 +12,8 @@
 - Fixed crashing on NULL fields in `civis sql` CLI command. (#366)
 - Fixed `hidden` parameter not getting used in `civis.io.civis_file_to_table`. (#364)
 - Fixed `effective_n_jobs` to account for `n_jobs=None`, which is a default for the LogisticsRegression in `sklearn=0.22.x`. (#365)
-<<<<<<< HEAD
-=======
 - Fixed crashing on NULL fields in `civis sql` CLI command (#366)
 - Fixed a bug related to creating a ModelPipeline from a registered model. (#369)
->>>>>>> a2ab6f02
 
 ### Changed
 
