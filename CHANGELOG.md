--- conflicted
+++ resolved
@@ -28,13 +28,10 @@
 - Ability to use joblib 1.1.x (#429)
 
 ### Fixed
-<<<<<<< HEAD
 - Relaxed SQL type checking in `civis.io.civis_file_to_table` by casting to `VARCHAR`
   when type inconsistency is detected for a given column and at least one input file
   has `VARCHAR` (#439)
-=======
 - Fixed the Sphinx docs to show details of multi-word API endpoints (#442)
->>>>>>> 9c70c9b0
 - Dropped the buggy/unnecessary `_get_headers` in `civis.io.read_civis_sql` (#415) 
 - Clarified the `table_columns` parameter in `civis.io.*` functions (#434)
 - Warned about the `retry_total` parameter of `civis.APIClient` being inactive and deprecated (#431)
