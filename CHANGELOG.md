--- conflicted
+++ resolved
@@ -5,12 +5,8 @@
 ## Unreleased
 
 ### Changed
-<<<<<<< HEAD
 - Updated CivisML 2.0 notebook (#214)
-=======
-
 - Reworded output of `civis notebooks new` CLI command (#215)
->>>>>>> 7b9420bb
 
 ## 1.8.0 - 2018-01-23
 ### Added
