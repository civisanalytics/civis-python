# Change Log
All notable changes to this project will be documented in this file.
This project adheres to [Semantic Versioning](http://semver.org/).

## Unreleased
### Added
- Added job ID and run ID to the exception message of `CivisJobFailure`
  coming from a `CivisFuture` object (#426)
- Added the `encoding` parameter to both `civis.io.read_civis` and `civis.io.read_civis_sql`,
  so that these two functions can retrieve non-UTF-8 data when `use_pandas` is `False`. (#424)
- `ContainerFuture` propagates error messages from logs (#416)
- Added EmptyResultError to `civis.io.read_civis` docs (#412)
- Added default values from swagger in client method's signature (#417)

### Changed
- Moved the changes from #416 for propagating error messages
  from `ContainerFuture` to `CivisFuture` (#426)
- Updated the docstrings for `file_to_civis` (for `buf` and `expires_at`),
  `dataframe_to_file` (for `expires_at`), and `json_to_file` (for `expires_at`). (#427)
- Ability to use joblib 1.1.x (#423)

### Fixed
<<<<<<< HEAD
- Converted `assert` statements in non-test code into proper error handling (#430)
=======
- Warned about the `retry_total` parameter of `civis.APIClient` being inactive and deprecated (#431) 
>>>>>>> 6c7213ec
- Handled the index-out-of-bounds error when CSV preprocessing fails in `civis_file_to_table`
  by raising a more informative exception (#428)
- Removed no-longer-used PubNub code (#425)
- Removed no-longer-supported Python 2 option for notebook creation in the CLI (#421)
- Corrected camel to snake case for "sql_type" in `io` docstrings, and added an input check to catch misspellings in the `table_columns` input (#419).

## 1.15.1 - 2020-10-28
### Fixed
- fixes bug whereby calls with iterate=True do not retry (#413)

## 1.15.0 - 2020-09-29
### Changed
- Bump minimum pubnub version to `4.1.12` (#397)
- In `civis.io.civis_file_to_table`, ensure that data types are detected when table_columns are provided with no sql_types. Additionally, throw an error if some sql_types are provided and not others. (#400)
- Retain specific sql types when there are multiple input files and `table_columns` specified in `civis.io.civis_file_to_table` (#402)
- Removed Python 3.5 support (#404)
- Updated list of base API resources to include `aliases`, `git_repos`, `json_values`, `services`, and `storage_hosts` so that they show up in the sphinx docs (#406)
- Update the API spec at `civis/tests/civis_api_spec.json` so that new endpoints are included (e.g., `/exports/files/csv`) (#407)
- Refactor file cleaning logic for `civis.io.civis_file_to_table` (#405)
- Refactored retry logic to use tenacity package, added random jitter on retries, and retry on POST 429 and 503s. (#401)

### Fixed
- Fixed a workflows usage example in `docs/source/client.rst` that had an incorrect endpoint. (#409)
- Fixed a bug in parsing responses that included "update" as a key (e.g., in column information from `client.tables.get(...)`). (#410)

## 1.14.2 - 2020-06-03
### Added
- Added support for Python 3.8 (#391)

### Fixed
- Fixed a bug in the CLI tool which caused failed commands to exit with a 0 exit status. (#389)
- Fixed some issues that the newly-released flake8 3.8 complained about, including a buggy print statement for logging in run_joblib_func.py. (#394)
- Fixed a bug when cancelling jobs while using the Civis joblib backend. (#395)

### Changed
- Added additional detail to `civis.io.dataframe_to_civis`, `civis.io.csv_to_civis`, and `civis.io.civis_file_to_table`'s docstrings on the primary key parameter. (#388)
- Made polling threads for Civis futures be daemon threads so that Python processes will shut down properly in Python 3.8 (#391)
- Removed deprecation warning on the `file_id` parameter of `civis.io.civis_file_to_table`. The parameter name will be kept in v2. (#360, #393)
- Show tables of methods for each set of endpoints in the API Resources pages. (#396)

## 1.14.1 - 2020-04-22
### Fixed
- Fixed a bug in the `ServiceClient` where the API root path was not passed when generating classes. (#384)

## 1.14.0 - 2020-04-22
### Added
- Added `.outputs` method to retrieve outputs from `CivisFuture`
  objects. (#381)
- Added `table_columns` parameter to `civis.io.civis_file_to_table`, `civis.io.dataframe_to_civis`, and `civis.io.csv_to_civis` (#379)

### Fixed
- Fixed/relaxed version specifications for click, jsonref, and jsonschema. (#377)

### Removed

- Removed support for Python 2.7 and 3.4. (#378)

### Changed
- No longer require ServiceClient to be instantiated to parse a
  service api spec. (#382)


## 1.13.1 - 2020-03-06
### Added
- Suppressed FutureWarning from sklearn.externals.joblib. (#375)

## 1.13.0 - 2020-03-05
### Added
- Add `civis jobs follow-log` and `civis jobs follow-run-log` CLI commands. (#359)
- Add documentation for follow-log CLI Commands to main docs. (#367)

### Fixed
- Fixed a bug related to duplicating parent job parameters when using `civis.parallel.infer_backend_factory`. (#363)
- Fixed crashing on NULL fields in `civis sql` CLI command. (#366)
- Fixed `hidden` parameter not getting used in `civis.io.civis_file_to_table`. (#364)
- Fixed `effective_n_jobs` to account for `n_jobs=None`, which is a default for the LogisticsRegression in `sklearn=0.22.x`. (#365)
- Fixed crashing on NULL fields in `civis sql` CLI command (#366)
- Fixed a bug related to creating a ModelPipeline from a registered model. (#369)
- Fixed readme and setup.py to appease twine. (#373)

### Changed
- Made repeated invocations of `civis.tests.create_client_mock` faster by caching the real APIClient that the mock spec is based on (#371)

## 1.12.1 - 2020-02-10
### Fixed
- Fixed issue where client did not generate functions for deprecated API endpoints. (#353)
### Changed
- Changed `ServiceClient` to raise `CivisAPIError`. (#355)
- Updated documentation language for CivisML version. (#358)

## 1.12.0 - 2020-01-14
### Added
- Added method `get_storage_host_id` to the APIClient. (#328)
- Added debug logging to some `civis.io` functions. (#325)
- Added `ServiceClient` and `ServiceEndpoint` class. (#343)
- Added new arguments to `civis.io.civis_to_multifile_csv` to expose max_file_size parameter. (#342)

### Fixed
- Removed incorrect "optional" marker for the `sql` argument in I/O
  functions. (#338)
- Raise a more informative exception when calling `file_to_dataframe`
  on an expired file. (#337)
- `ModelPipeline.register_pretrained_model` should persist the user-supplied
  estimator object indefinitely. (#331)
- Fixed requirements.txt listing for `cloudpickle` -- `>=0.2`, not `<=0.2`. (#323)
- Fixed issue in `civis.io.read_civis_sql` when returning data that contains
  double quotes. (#328)
- Fixed issue with pyyaml version for Python 3.4 by requiring pyyaml version <=5.2

### Changed
- Updated cloudpickle and joblib dependencies. (#349)
- CivisML uses platform aliases instead of hard-coded template IDs. (#341, #347)
- CivisML versions and pre-installed packages are documented on Zendesk instead. (#341)
- Issue a `FutureWarning` on import for Python 2 and 3.4 users. (#333,
  #340)
- Pass `headers` and `delimiter` to Civis API endpoint for cleaning files in `civis.io.civis_file_to_table`. (#334)
- Issue a `FutureWarning` on import for Python 2 users. (#333)
- Update the Civis logo in the Sphinx documentation. (#330)
- Allow the `name` arg to be optional in `civis.io.file_to_civis`. (#324)
- Refactor `civis.io.civis_file_to_table` to use a new set of Civis API endpoints for cleaning and importing CSV files. (#328)
- Added new arguments to `civis.io.civis_file_to_table` to expose additional functionality from new Civis API endpoints. (#328)
- Added new arguments from `civis.io.civis_file_to_table` to `dataframe_to_civis` and `csv_to_civis` methods. (#328)

## 1.11.0 - 2019-08-26
### Added
- Add CLI command "sql" for command line SQL query execution. (#319)
- Add helper function (run_template) to run a template given its id and return
  either the JSON output or the associated file ids. (#318)
- Add helper function to list CivisML models. (#314)
- Added helper functions to share CivisML models with users or groups,
  patterned after the existing API sharing endpoints. (#315)
- Allow the base URL of the CLI to be configured through the
  `CIVIS_API_ENDPOINT` environment variable, like the civis Python module. (#312)
- Allow the CLI log level to be configured with the `CIVIS_LOG_LEVEL`
  environment variable with the standard `logging` module levels.
  For example: `CIVIS_LOG_LEVEL=DEBUG civis users list-me` (#312)
- Allow users to access `civis.utils.run_job` after an `import civis`. (#305)
- `civis.io.dataframe_to_file` and `civis.io.json_to_file` convenience functions.
  (#262, #304)
- Add the user's Python version to the User-Agent string. (#255, #301)
- Added a `last_response` parameter to the `APIClient` object. (#153, #302)
- The deprecate_param decorator can take multiple parameter names, to allow
  Python 2.7 compatibility for multiple deprecations. (#311)

### Fixed
- Added missing docs for `json_to_file` and `dataframe_to_file` (#320).
- Fix unintentional dependency on scikit-learn for `parallel` module tests. (#245, #303)
- Deprecate the `headers` parameter of `dataframe_to_civis` and always tell Civis
  whether the import has headers or not, rather than autodetecting. (#263, #307)
- Set `cloudpickle` requirements to <1.2 on Python v3.4. (#309)
- Fixed an issue in the CLI which prevented users from accessing GET /aliases/{id}
  and simultaneously generated a warning message. (#298, #316)

### Changed
- Loosened version requirements of `pyyaml` to include `pyyaml<=5.99`. (#293)
- Loosened version requirement of `jsonref` to include `0.2` to fix a
  DeprecationWarning under Python 3.7. (#295)
- Changed pubnub version requirement in requirements.txt to match setup.py
  (#295)
- Loosened version requirements of `click` to include v7 and `jsonschema`
  to include v3. (#286, #300)
- Surfaced `civis.io.split_schema_tablename` in the Sphinx docs. (#294)
- Loosen `joblib` version requirement to include v0.13 and add code to
  the Civis joblib backend which newer versions of `joblib` can take
  advantage of. Also loosened version requirement on `cloudpickle` to
  include v1. (#296, #299)
- Run all tests in Ubuntu Xenial. (#310)

## 1.10.0 - 2019-04-09
### Added
- `CivisFuture` has the `job_id` and `run_id` property attributes. (#290)

### Fixed
- Polling will treat `None` responses generated by spotty internet connections
  like responses with a non-DONE state. (#289)

## 1.9.4 - 2019-02-28
### Fixed
- `get_table_id` will correctly handle quoted schema.tablename. (#285)
- Fix parsing of empty responses from run cancellation endpoints. (#287)

## 1.9.3 - 2019-02-05
### Fixed
- Correct prediction template id for CivisML 1.0 (#278)
- `civis.ml.ModelFuture.table` checks for primary key before reading in
  data. (#276)

### Added
- Test for Python 3.7 compatibility (#277)

### Changed
- Updated mock API specs (#281)

## 1.9.2 - 2018-12-03
### Fixed
- `civis.io.civis_to_file` will now retry on S3 connection errors (#273)
- Buffers will be reset appropriately on connection failures during
  `civis.io.file_to_civis` (#273)


## 1.9.1 - 2018-11-15
### Fixed
- `_stash_dataframe_as_csv` in `civis/ml/_model.py` now uses a `StringIO`
  object which has the `getvalue` method (required by `pandas` v0.23.1
  if a file-like object is passed into `df.to_csv`). (#259)
- `civis_to_multifile_csv` fully respects the `client` keyword argument

### Added
- Added instructions in the README for adding an API key to a Windows 10
  environment
- Configured Windows CI using AppVeyor. (#258)

### Changed
- Coalesced `README.rst` and `index.rst`. (#254)
- joblib documentation has moved to readthedocs. (#267)

## 1.9.0 - 2018-04-25
### Fixed
- Added more robust parsing for tablename parsing in io.  You may now
  pass in tables like schema."tablename.with.periods".
- Adding in missing documentation for civis_file_to_table
- Include JSON files with pip distributions (#244)
- Added flush to `civis_to_file` when passed a user-created buffer,
  ensuring the buffer contains the entire file when subsequently read.
- Fix several tests in the `test_io` module (#248)
- Travis tests for Python 3.4 are now restricted to pandas<=0.20, the
  last version which supported Python 3.4 (#249)

### Added
- Added a utility function which can robustly split a Redshift schema name
  and table name which are presented as a single string joined by a "." (#225)
- Added docstrings for `civis.find` and `civis.find_one`. (#224)
- Executors in ``futures`` (and the joblib backend, which uses them) will now
  add "CIVIS_PARENT_JOB_ID" and "CIVIS_PARENT_RUN_ID" environment variables
  to the child jobs they create (#236)
- Update default CivisML version to v2.2. This includes a new function
  ``ModelPipeline.register_pretrained_model`` which allows users to train
  a model outside of Civis Platform and use CivisML to score it at scale (#242, #247).
- Added a new parameter ``dvs_to_predict`` to ``civis.ml.ModelPipeline.predict``.
  This allows users to select a subset of a model's outputs for scoring (#241).
- Added `civis.io.export_to_civis_file` to store results of a SQL query
  to a Civis file
- Surfaced `civis.find` and `civis.find_one` in the Sphinx docs. (#250)

### Changed
- Moved "Optional Dependencies" doc section to top of ML docs, and
  added clarifications for pre-defined models with non-sklearn
  estimators (#238)
- Switched to pip install-ing dependencies for building the documentation (#230)
- Added a merge rule for the changelog to .gitattributes (#229)
- Default to "all" API resources rather than "base".
- Updated documentation on algorithm hyperparameters to reflect changes with
  CivisML v2.2 release (#240)

## 1.8.1 - 2018-02-01
### Added
- Added a script for integration tests (smoke tests).

### Fixed
- Added missing string formatting to a log emit in file multipart upload and
  correct ordering of parameters in another log emit (#217)

### Changed
- Updated documentation with new information about predefined stacking
  estimators (#221)
- Updated CivisML 2.0 notebook (#214)
- Reworded output of `civis notebooks new` CLI command (#215)

## 1.8.0 - 2018-01-23
### Added
- Documentation updated to reflect CivisML 2.1 features (#209)
- ``civis.io.dataframe_to_civis``, ``civis.io.csv_to_civis``, and ``civis.io.civis_file_to_table`` functions now support the `diststyle` parameter.
- New notebook-related CLI commands: "new", "up", "down", and "open".
- Additional documentation for using the Civis joblib backend (#199)
- Documented additional soft dependencies for CivisML (#203)

### Changed
- Changed `ModelPipeline.train` default for `n_jobs` from 4 to `None`,
  so that `n_jobs` will be dynamically calculated by default (#203)
- Use "feather"-formatted files to send data from users to CivisML, if possible.
  Require this when using ``pd.Categorical`` types, since CSVs require us to
  re-infer column types, and this can fail. Using feather should also give a
  speed improvement; it reads and writes faster than CSVs and produces smaller files (#200).
- ``ModelFuture`` objects will emit any warnings which occurred during their
  corresponding CivisML job (#204)
- Removed line setting "n_jobs" from an example of CivisML prediction.
  Recommended use is to let CivisML determine the number of jobs itself (#211).
- Update maximum CivisML version to v2.1; adjust fallback logic such that users get
  the most recent available release (#212).

### Fixed
- Restored the pre-v1.7.0 default behavior of the ``joblib`` backend by setting the ``remote_backend``
  parameter default to 'sequential' as opposed to 'civis'. The default of 'civis' would launch additional
  containers in nested calls to ``joblib.Parallel``. (#205)
- If validation metadata are missing, ``ModelFuture`` objects will return ``None``
  for metrics or validation metadata, rather than issuing an exception (#208)
- Allowed callers to pass `index` and `encoding` arguments to the `to_csv` method through `dataframe_to_civis`.

### Performance Enhancements
- ``civis.io.file_to_civis`` now uses additional file handles for multipart upload instead of writing to disk to reduce disk usage
- ``civis.io.dataframe_to_civis`` writes dataframes to disk instead of using an in memory buffer

## 1.7.2 - 2018-01-09
### Fixed
- Relaxed requirement on ``cloudpickle`` version number (#187)
- Restore previous behavior of ``civis.io.civis_to_csv`` when using "compression='gzip'" (#195)

## 1.7.1 - 2017-11-16
### Fixed
- Specify escape character in ``civis.io.read_civis_sql`` when performing parallel unload
- Issue uploading files in ``civis.io.file_to_civis``
- Revert performance enhancement that will change format of file produced by ``civis.io.civis_to_csv``

## 1.7.0 - 2017-11-15
### Changed
- Updated CivisML template ids to v2.0 (#139)
- Optional arguments to API endpoints now display in function signatures.
  Function signatures show a default value of "DEFAULT"; arguments will still
  only be transmitted to the Civis Platform API when explicitly provided. (#140)
- ``APIClient.feature_flags`` has been deprecated to avoid a name collision
   with the feature_flags endpoint. In v2.0.0, ``APIClient.featureflags``
   will be renamed to ``APIClient.feature_flags``.
- The following APIClient attributes have been deprecated in favor of the
  attribute that includes underscores:
  ``APIClient.bocceclusters`` -> ``APIClient.bocce_clusters``
  ``APIClient.matchtargets`` -> ``APIClient.match_targets``
  ``APIClient.remotehosts`` -> ``APIClient.remote_hosts``
- ``civis.io.csv_to_civis`` and ``civis.io.dataframe_to_civis`` functions now use
  ``civis.io.file_to_civis`` and ``civis.io.civis_file_to_table`` functions instead
  of separate logic
- ``civis.io.file_to_civis``, ``civis.io.csv_to_civis`` and ``civis.io.dataframe_to_civis``
  now support files over 5GB
- Refactor internals of ``CivisFuture`` and ``PollableResult`` to centralize handling
  of threads and ``pubnub`` subscription.
- Updated API specification and base resources to include all general
  availability endpoints.
- Changed ``civis.io.file_to_civis`` and ``civis.io.civis_to_file`` to allow
  strings for paths to local files in addition to just file/buffer objects.

### Fixed
- Fixed parsing of multiword endpoints. Parsing no longer removes underscores
  in endpoint names.
- In ``civis.futures.ContainerFuture``, return ``False`` when users attempt to cancel
  an already-completed job. Previously, the object would sometimes give a ``CivisAPIError``
  with a 404 status code. This fix affects the executors and joblib backend, which
  use the ``ContainerFuture``.
- Tell ``flake8`` to ignore a broad except in a ``CivisFuture`` callback.
- Close open sockets (in both the ``APIClient`` and ``CivisFuture``)  when they're no
  longer needed, so as to not use more system file handles than necessary (#173).
- Correct treatment of ``FileNotFoundError`` in Python 2 (#176).
- Fixed parsing of endpoints containing hyphens.  Hyphens are replaced with
  underscores.
- Use ``civis.compat.TemporaryDirectory`` in ``civis.io.file_to_civis`` to be
  compatible with Python 2.7
- Catch notifications sent up to 30 seconds before the ``CivisFuture`` connects.
  Fixes a bug where we would sometimes miss an immediate error on SQL scripts (#174).

### Added
- Documentation updated to include new CivisML features (#137).
- ``civis.resources.cache_api_spec`` function to make it easier to record the
  current API spec locally (#141).
- Autospecced mock of the ``APIClient`` for use in testing third-party code which
  uses this library (#141).
- Added `etl`, `n_jobs`, and `validation_data` arguments to
  ModelPipeline.train (#139).
- Added `cpu`, `memory`, and `disk` arguments to ModelPipeline.predict
  (#139).
- Added ``remote_backend`` keyword to the ``civis.parallel.make_backend_factory``
  and ``civis.parallel.infer_backend_factory`` in order to set the joblib
  backend in the container for nested calls to ``joblib.Parallel``.
- Added the PyPI trove classifiers for Python 3.4 and 3.6 (#152).
- ``civis.io.civis_file_to_table`` function to import an existing Civis file
  to a table
- ``civis.io.file_to_civis`` function will now automatically retry uploads to
  the Civis Platform up to 5 times if is there is an HTTPError, ConnectionError
  or ConnectionTimeout
- Additional documentation about the use case for the Civis joblib backend.
- Added a note about serializing ``ModelPipeline`` ``APIClient`` objects to the docstring.
- Added `civis notebooks download` command-line interface command to facilitate
  downloading notebooks.

### Performance Enhancements
- ``civis.io.file_to_civis`` now takes advantage of multipart uploads to chunk
  files and perform I/O in parallel
- ``civis.io.civis_to_csv`` and ``civis.io.read_civis_sql`` will always request
  data with gzip compression to reduce I/O. Also, they will attempt to fetch
  headers in a separate query so that data can be unloaded in parallel
- ``civis.io.civis_to_csv`` with ``compression='gzip'`` currently returns a file
  with no compression. In a future release, ``compression='gzip'`` will return a
  gzip compressed file.

## 1.6.2 - 2017-09-08
### Changed
- Added explanatory text to CivisML_parallel_training.ipynb (#126).

### Fixed
- Added `ResourceWarning` for Python 2.7 (#128).
- Added `TypeError` for multi-indexed dataframes when used as input to
  CivisML (#131).
- ``ModelPipeline.from_existing`` will warn if users attempt to recreate
  a model trained with a newer version of CivisML, and fall back on the
  most recent prediction template it knows of (#134).
- Make the `PaginatedResponse` returned by LIST endpoints a full iterator.
  This also makes the `iterator=True` parameter work in Python 2.
- When using ``civis.io.civis_to_csv``, emit a warning on SQL queries which
  return no results instead of allowing a cryptic ``IndexError`` to surface (#135).
- Fixed the example code snippet for ``civis.io.civis_to_multifile_csv``.
  Also provided more details on its return dict in the docstring.
- Pinned down `sphinx_rtd_theme` and `numpydoc` in `dev-requirements.txt`
  for building the documentation.

### Added
- Jupyter notebook with demonstrations of use patterns and abstractions in the Python API client (#127).

## 1.6.1 - 2017-08-22
### Changed
- Catch unnecessary warning while importing xgboost in CivisML_parallel_training.ipynb (#121)

### Fixed
- Fixed bug where instantiating a new model via ``ModelPipeline.from_existing`` from an existing model with empty "PARAMS" and "CV_PARAMS" boxes fails (#122).
- Users can now access the ``ml`` and ``parallel`` namespaces from the base ``civis`` namespace (#123).
- Parameters in the Civis API documentation now display in the proper order (#124).

## 1.6.0 - 2017-07-27
### Changed
- Edited example for safer null value handling
- Make ``pubnub`` and ``joblib`` hard dependencies instead of optional dependencies (#110).
- Retry network errors and wait for API rate limit refresh when using the CLI (#117).
- The CLI now provides a User-Agent header which starts with "civis-cli" (#117)
- Include ``pandas`` and ``sklearn``-dependent code in Travis CI tests.

### Added
- Version 1.1 of CivisML, with custom dependency installation from remote git hosting services (i.e., Github, Bitbucket).
- Added email notifications option to ``ModelPipeline``.
- Added custom ``joblib`` backend for multiprocessing in the Civis Platform. Public-facing functions are ``make_backend_factory``, ``make_backend_template_factory``, and ``infer_backend_factory``. Includes a new hard dependency on ``cloudpickle`` to facilitate code transport.

### Fixed
- Fixed a bug where the version of a dependency for Python 2.7 usage was incorrectly specified.
- Non-seekable file-like objects can now be provided to ``civis.io.file_to_civis``. Only seekable file-like objects will be streamed.
- The ``civis.ml.ModelFuture`` no longer raises an exception if its model job is cancelled.
- The CLI's API spec cache now expires after 24 hours instead of 10 seconds.

## 1.5.2 - 2017-05-17
### Fixed
- Fixed a bug where ``ModelFuture.validation_metadata`` would not source training job metadata for a ``ModelFuture`` corresponding to prediction job (#90).
- Added more locks to improve thread safety in the ``PollableResult`` and ``CivisFuture``.
- Fix issue with Python 2/3 dependency management (#89).

## 1.5.1 - 2017-05-15
### Fixed
- Fixed a bug which caused an exception to be set on all ``ModelFuture`` objects, regardless of job status (#86).
- Fixed a bug which made the ``ModelPipeline`` unable to generate prediction jobs for models trained with v0.5 templates (#84).
- Handle the case when inputs to ``ModelFuture`` are ``numpy.int64`` (or other non-``integer`` ints) (#85).

### Changed
- Convert `README.md` (Markdown) to `README.rst` (reStructuredText).

## 1.5.0 - 2017-05-11
### Added
- Retries to http request in ``get_swagger_spec`` to make calls to ``APIClient`` robust to network failure
- Parameter ``local_api_spec`` to ``APIClient`` to allow creation of client from local cache
- Clarify ``civis.io.dataframe_to_civis`` docstring with a note about treatment of the index.
- Added functions ``civis.io.file_id_from_run_output``, ``civis.io.file_to_dataframe``, and ``civis.io.file_to_json``.
- Added ``civis.ml`` namespace with ``ModelPipeline`` interface to Civis Platform modeling capabilities.
- Added ``examples`` directory with sample ``ModelPipeline`` code from ``civis.ml``.
- Python 2.7 compatibility

### Fixed
- Corrected the defaults listed in the docstring for ``civis.io.civis_to_multifile_csv``.
- Do not allow uploading of files greater than 5GB to S3 (#58).
- Revised example code of docstring of civis_to_file to use bytes when downloading file

### Changed
- Modified retry behavior so that 413, 429, or 503 errors accompanied by a "Retry-After" header will be retried regardless of the HTTP verb used.
- Add CSV settings arguments to ``civis.io.civis_to_csv`` function.
- Refactored use of "swagger" language.  ``get_swagger_spec`` is now ``get_api_spec`` and ``parse_swagger`` is now ``parse_api_spec``.
- Modified ``CivisFuture`` so if PubNub is disconnected, it will fall back to polling on a shorter interval.

## 1.4.0 - 2017-03-17
### API Changes
- Deprecate ``api_key`` input to higher-level functions and classes in favor of an ``APIClient`` input. The ``api_key`` will be removed in v2.0.0. (#46)

### Fixed
- Improved threading implementation in ``PollableResult`` so that it no longer blocks interpreter shutdown.
- Allow the base url of the API to be configured through the ``CIVIS_API_ENDPOINT`` environment variable. (#43)

### Added
- Decorator function for deprecating parameters (#46)

## 1.3.0 - 2017-03-07
### Added
- `civis.futures.CivisFuture` for tracking future results

### Performance Enhancements
- ``civis.io.file_to_civis`` will perform a streaming upload to Platform if the optional ``requests-toolbelt`` package is installed.
- Replace all ``PollableResult`` return values with ``CivisFuture`` to reduce the number of API calls and increase speed

## 1.2.0 - 2017-02-08
### Added
- support for multifile csv exports
- support for subscription based polling

### Changed
- civis.io functions use the "hidden" API option to keep jobs out of the UI. Deprecate the "archive" parameter in favor of "hidden".
- civis.io.query_civis now has a "hidden" parameter which defaults to True
- expose `poller` and `poller_args` as public attributes in `PollableResults`
- update to  `default_credential` to handle pagination in `credentials.list` endpoint.

### Fixed
- miscellaneous documentation fixes
- unexpected keyword arguments passed to `APIClient` methods now raise appropriate TypeError

### Performance Enhancements
- Decrease time required to create client objects from ~0.6 seconds to ~150 us for all objects after the first in a session

## 1.1.0 - 2016-12-09
### Changed
- civis.io reads/writes to/from memory instead of disk where appropriate
- Minor documentation corrections

### Fixed
- 204/205 responses now return valid Response object

## 1.0.0 - 2016-11-07
### Added
- Initial release<|MERGE_RESOLUTION|>--- conflicted
+++ resolved
@@ -20,11 +20,8 @@
 - Ability to use joblib 1.1.x (#423)
 
 ### Fixed
-<<<<<<< HEAD
+- Warned about the `retry_total` parameter of `civis.APIClient` being inactive and deprecated (#431)
 - Converted `assert` statements in non-test code into proper error handling (#430)
-=======
-- Warned about the `retry_total` parameter of `civis.APIClient` being inactive and deprecated (#431) 
->>>>>>> 6c7213ec
 - Handled the index-out-of-bounds error when CSV preprocessing fails in `civis_file_to_table`
   by raising a more informative exception (#428)
 - Removed no-longer-used PubNub code (#425)
