--- conflicted
+++ resolved
@@ -16,15 +16,12 @@
   current API spec locally (#141).
 - Autospecced mock of the ``APIClient`` for use in testing third-party code which
   uses this library (#141).
-<<<<<<< HEAD
 
 ### Removed
 - ``civis.base.CivisAsyncResultBase`` (#148).
-=======
 - Added ``remote_backend`` keyword to the ``civis.parallel.make_backend_factory``
   and ``civis.parallel.infer_backend_factory`` in order to set the joblib
-  backend in the container for nested calls to ``joblib.Parallel``.
->>>>>>> c92d015d
+  backend in the container for nested calls to ``joblib.Parallel`` (#146).
 
 ## 1.6.2 - 2017-09-08
 ### Changed
