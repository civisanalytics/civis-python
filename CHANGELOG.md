--- conflicted
+++ resolved
@@ -4,12 +4,9 @@
 
 ## Unreleased
 ### Added
-<<<<<<< HEAD
+- Added documentation around testing code using mocking (#447)
 - Added the type of `civis.response.Response` and `civis.response.PaginatedResponse`
   returned in the API resources documentation (#438)
-=======
-- Added documentation around testing code using mocking (#1630)
->>>>>>> 9390cf6e
 - Added job ID and run ID as custom headers in API calls (#437)
 - Added support for Python 3.9 (#436)
 - Added job ID and run ID to the exception message of `CivisJobFailure`
