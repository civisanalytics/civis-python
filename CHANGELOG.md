--- conflicted
+++ resolved
@@ -9,11 +9,9 @@
 
 ### Fixed
 - Fixed a bug related to duplicating parent job parameters when using `civis.parallel.infer_backend_factory`. (#363)
-<<<<<<< HEAD
 - Fixed `effective_n_jobs` to account for `n_jobs=None`, which is a default for the LogisticsRegression in `sklearn=0.22.x`. (#365)
-=======
 - Fixed crashing on NULL fields in `civis sql` CLI command (#366)
->>>>>>> e2a1b119
+
 ### Changed
 
 ## 1.12.1 - 2020-02-10
