# Change Log
All notable changes to this project will be documented in this file.

The format is based on [Keep a Changelog](https://keepachangelog.com/en/1.0.0/),
and this project adheres to [Semantic Versioning](http://semver.org/).

## Unreleased

### Added
- The new kwarg `retries` has been added to `civis.APIClient` so that
  a `tenacity.Retrying` instance can be provided to customize retries. (#495)
- Added `civis.workflows.validate_workflow_yaml`
<<<<<<< HEAD
  to validate a Civis Platform workflow YAML definition. (#497, #498)
=======
  to validate a Civis Platform workflow YAML definition. (#497)
- The helper I/O functions that create a Civis file
  (i.e., `civis.io.file_to_civis`, `civis.io.dataframe_to_file`, and `civis.io.json_to_file`)
  accept a new `description` keyword argument for the new `description` attribute
  of Civis file objects. (#498)
>>>>>>> d6fa63b9

### Changed
### Deprecated
### Removed
### Fixed
### Security

## 2.3.0 - 2024-06-14

### Added
- Added a script for checking if the Civis API spec is up-to-date. (#489)
- Added a new keyword argument `sql_params_arguments` to the `civis.io.*` functions that
  accept a SQL query, so that the user can run a parameterized SQL script. (#493)

### Changed
- Refactored the `civis.parallel` module and related unit tests due to major changes
  of joblib from v1.2.0 to v1.3.0 (API-breaking changes for dropping
  `joblib.my_exceptions.TransportableException` and `joblib.format_stack.format_exc`,
  as well as the substantial changes to the internals of `joblib.Parallel`). (#488)
- Bumped the minimum required version of `joblib` to v1.3.0,
  which is the version where `joblib.parallel_config` was introduced and
  `joblib.parallel_backend` was deprecated. (#488)
- Improved the startup time of `import civis` with a 5x speed boost. (#490, #493)
- The downloaded API spec due to the `civis.APIClient` instantiation is now
  a time-to-live cache in memory (15 minutes for interactive Python, or 24 hours in scripts). (#491)
- Polling at `PollableResult` (and consequently its subclasses as well: `CivisFuture`,
  `ContainerFuture`, and `ModelFuture`) now defaults to geometrically increased polling
  intervals. Short-running jobs' `future.result()` can now return faster, while
  longer-running jobs have a capped polling interval of 15 seconds. (#492)
- Comparing a `Response` object with a non-`Response` object returns `False` now
  (this previously raised a `TypeError`). (#493)

### Fixed
- Fixed `civis.parallel.make_backend_template_factory` so that
  keyword arguments are now accepted and passed to `client.scripts.post_custom`. (#488)
- For `Response` objects, their "repr" form shows the class name "Response" for both
  top-level and nested response objects. (#493)

### Security
- Bumped the minimum required version of `requests` to the latest v2.32.3, 
  due to a security vulnerability for < v2.32.0
  ([CVE-2024-35195](https://nvd.nist.gov/vuln/detail/CVE-2024-35195)). (#488)

## 2.2.0 - 2024-05-28

## Added
- `civis.response.Response` has its own "repr" and pretty-print format,
  instead of the previous dict-like representation that would incorrectly suggest immutability. (#487)
- Added the `--version` flag to the command line interface. (#487)

## Fixed
- Fixed API response objects' `.json()` for lists. (#487)
- Fixed `civis_logger` for always having the attribute `propagate` attribute set to `False`
  so that it can also be used for notebooks and services/apps on Civis Platform. (#487)

## 2.1.0 - 2024-05-23

### Added
- Added `.json()` at `civis.response.Response` to return the original JSON data from Civis API. (#486)

### Changed
- Updated the Civis API spec. (#486)

### Fixed
- Fixed `civis.response.Response` so that keys that shouldn't be mutated for casing,
  specifically those under `"arguments"`, are now kept unchanged. (#486)

## 2.0.0 - 2024-05-21

### Breaking Changes from v1.x.x to v2.0.0

(Changes documented in this section are not repeated in the following sections.)

- A `civis.response.Response` object is no longer mutable.
  More concretely, both the "setitem" (e.g., `response["foo"] = "bar"`)
  and "setattr" (e.g., `response.foo = "bar"`) operations
  would now raise an `CivisImmutableResponseError` exception. (#463)
- Instantiating a `civis.response.Response` object no longer
  accepts the boolean `snake_case` keyword argument;
  snake-case keys at a `Response` object are now always available (and preferred). (#463)
- Parameters for various classes/functions that have long been deprecated are removed:
  `api_key`, `resources`, `retry_total`, `archive`, `headers`.
  Also dropped the deprecated methods in `ServiceClient`. (#472)
- The `return_type` parameter of a `civis.response.Response` object
  no longer has the `"pandas"` option. (#473)
- When `civis.find` uses kwargs as filters, boolean values are now treated in the same
  way as other data types for value equality comparison, rather than the presence or
  absence of the key in question. (#474)
- To access the API endpoints "MatchTargets" and "RemoteHosts" via `client = civis.APIClient()`,
  `client.matchtargets` and `client.remotehosts` are no longer available.
  Only the names with underscores, i.e., `client.match_targets` and `client.remote_hosts`,
  can be used instead. (#479)

### Added
- Added error handling of file_id with type string passed to `civis.io.civis_file_to_table`. (#454)
- Added support for Python 3.10, 3.11, and 3.12 (#462, #475)
- A `FutureWarning` is now raised when a deprecated Civis API endpoint method is called. (#477)
- Added `civis_logger` for logging in Civis Platform scripts. (#478)
- Added the stub file `client.pyi` to surface the API endpoints and their type annotations
  at a `civis.APIClient` instance to IDEs. (#479)
- Added the `job_url` property to `CivisFuture` objects. (#482)
- Added `.readthedocs.yaml` to configure the ReadTheDocs build. (#483)

### Changed
- Updated references from 'master' to 'main' (#460)
- Clarified the usage example for `civis.io.civis_to_multifile_csv`. Updated 
  CircleCI config so dev-requirements is only used when needed. (#452)
- Removed unneeded `time.sleep` calls and `pytest.mark` calls and mocked `time.sleep` calls to optimize tests. (#453)
- Refactored tests to remove dependency on the vcr library. (#456)
- Fixed typo in "Testing Your Code" example of the User Guide (#458)
- Adding `try`-`except` to catch `JSONDecodeErrors` in `CivisAPIError` (#459)
- `civis.io.file_id_from_run_output` now works for all job types (#461)
- A nested `civis.response.Response` object now supports both snake-case and camel-case
  for key access. Previously, only the non-Pythonic camel-case keys were available. (#463)
- Pinned the dependency `joblib` at `< 1.3.0`, since `joblib >= 1.3.0` is incompatible
  with the current civis-python codebase. (#469)
- Changed `civis.io.civis_file_to_table` to not rely on table IDs for determining a table's existence (#470)
- Broke out the "API Resources" documentation page into individual endpoint pages (#471)
- Switched to `pyproject.toml` for packaging. (#475)
- CI builds for Windows switched from AppVeyor to CircleCI. (#480)
- Applied the `black` code formatter to the codebase. (#481)

### Removed
- Dropped support for Python 3.7 and 3.8 (#462, #475)

### Security
- Added the `pip-audit` check to CI
  for potential security vulnerabilities of Python dependencies. (#476, #485)

## 1.16.1 - 2023-07-10
### Changed
- Changed `civis.io.civis_file_to_table` to not rely on table IDs for determining a table's existence (#464)

## 1.16.0 - 2021-12-14
### Added
- Added documentation around testing code using mocking (#447)
- Added the type of `civis.response.Response` and `civis.response.PaginatedResponse`
  returned in the API resources documentation (#438)
- Added job ID and run ID as custom headers in API calls (#437)
- Added support for Python 3.9 (#436)
- Added job ID and run ID to the exception message of `CivisJobFailure`
  coming from a `CivisFuture` object (#426)
- Added the `encoding` parameter to both `civis.io.read_civis` and `civis.io.read_civis_sql`,
  so that these two functions can retrieve non-UTF-8 data when `use_pandas` is `False`. (#424)
- `ContainerFuture` propagates error messages from logs (#416)
- Added EmptyResultError to `civis.io.read_civis` docs (#412)
- Added default values from swagger in client method's signature (#417)

### Changed
- Added a warning message when using `civis.io.file_to_civis` with file size of 0 bytes (#451)
- Specified that `civis.io.civis_file_to_table` can handle compressed files (#450)
- Explicitly stated CSV-like civis file format requirement in 
  `civis.io.civis_file_to_table`'s docstring (#445)
- Called out the fact that `joblib.Parallel`'s `pre_dispatch` defaults to `"2*n_jobs"`
  in the Sphinx docs (#443)
- Updated `civis_api_spec.json`, moved it to under `civis/resources/`, and checked in
  a script to facilitate updating it again (#440, #441)
- Bumped version numbers for dependencies to allow their latest major releases (#436)
- Switched from TravisCI to CircleCI (#432)
- Moved the changes from #416 for propagating error messages
  from `ContainerFuture` to `CivisFuture` (#426)
- Updated the docstrings for `file_to_civis` (for `buf` and `expires_at`),
  `dataframe_to_file` (for `expires_at`), and `json_to_file` (for `expires_at`). (#427)
- Ability to use joblib 1.1.x (#429)

### Fixed
- Relaxed SQL type checking in `civis.io.civis_file_to_table` by casting to `VARCHAR`
  when type inconsistency is detected for a given column and at least one input file
  has `VARCHAR` (#439)
- Updated info about MacOS shell configuration file to be `~/.zshrc` (#444)
- Fixed the Sphinx docs to show details of multi-word API endpoints (#442)
- Dropped the buggy/unnecessary `_get_headers` in `civis.io.read_civis_sql` (#415) 
- Clarified the `table_columns` parameter in `civis.io.*` functions (#434)
- Warned about the `retry_total` parameter of `civis.APIClient` being inactive and deprecated (#431)
- Converted `assert` statements in non-test code into proper error handling (#430, #435)
- Handled the index-out-of-bounds error when CSV preprocessing fails in `civis_file_to_table`
  by raising a more informative exception (#428)
- Corrected camel to snake case for "sql_type" in `io` docstrings, and added an input check to catch misspellings in the `table_columns` input (#419).

### Removed
- Dropped support for Python 3.6 (#436)
- Removed no-longer-used PubNub code (#425)
- Removed no-longer-supported Python 2 option for notebook creation in the CLI (#421)

### Security
- Turned on `safety` and `bandit` checks at CircleCI builds (#446)

## 1.15.1 - 2020-10-28
### Fixed
- fixes bug whereby calls with iterate=True do not retry (#413)

## 1.15.0 - 2020-09-29
### Changed
- Bump minimum pubnub version to `4.1.12` (#397)
- In `civis.io.civis_file_to_table`, ensure that data types are detected when table_columns are provided with no sql_types. Additionally, throw an error if some sql_types are provided and not others. (#400)
- Retain specific sql types when there are multiple input files and `table_columns` specified in `civis.io.civis_file_to_table` (#402)
- Removed Python 3.5 support (#404)
- Updated list of base API resources to include `aliases`, `git_repos`, `json_values`, `services`, and `storage_hosts` so that they show up in the sphinx docs (#406)
- Update the API spec at `civis/tests/civis_api_spec.json` so that new endpoints are included (e.g., `/exports/files/csv`) (#407)
- Refactor file cleaning logic for `civis.io.civis_file_to_table` (#405)
- Refactored retry logic to use tenacity package, added random jitter on retries, and retry on POST 429 and 503s. (#401)

### Fixed
- Fixed a workflows usage example in `docs/source/client.rst` that had an incorrect endpoint. (#409)
- Fixed a bug in parsing responses that included "update" as a key (e.g., in column information from `client.tables.get(...)`). (#410)

## 1.14.2 - 2020-06-03
### Added
- Added support for Python 3.8 (#391)

### Fixed
- Fixed a bug in the CLI tool which caused failed commands to exit with a 0 exit status. (#389)
- Fixed some issues that the newly-released flake8 3.8 complained about, including a buggy print statement for logging in run_joblib_func.py. (#394)
- Fixed a bug when cancelling jobs while using the Civis joblib backend. (#395)

### Changed
- Added additional detail to `civis.io.dataframe_to_civis`, `civis.io.csv_to_civis`, and `civis.io.civis_file_to_table`'s docstrings on the primary key parameter. (#388)
- Made polling threads for Civis futures be daemon threads so that Python processes will shut down properly in Python 3.8 (#391)
- Removed deprecation warning on the `file_id` parameter of `civis.io.civis_file_to_table`. The parameter name will be kept in v2. (#360, #393)
- Show tables of methods for each set of endpoints in the API Resources pages. (#396)

## 1.14.1 - 2020-04-22
### Fixed
- Fixed a bug in the `ServiceClient` where the API root path was not passed when generating classes. (#384)

## 1.14.0 - 2020-04-22
### Added
- Added `.outputs` method to retrieve outputs from `CivisFuture`
  objects. (#381)
- Added `table_columns` parameter to `civis.io.civis_file_to_table`, `civis.io.dataframe_to_civis`, and `civis.io.csv_to_civis` (#379)

### Fixed
- Fixed/relaxed version specifications for click, jsonref, and jsonschema. (#377)

### Removed

- Removed support for Python 2.7 and 3.4. (#378)

### Changed
- No longer require ServiceClient to be instantiated to parse a
  service api spec. (#382)


## 1.13.1 - 2020-03-06
### Added
- Suppressed FutureWarning from sklearn.externals.joblib. (#375)

## 1.13.0 - 2020-03-05
### Added
- Add `civis jobs follow-log` and `civis jobs follow-run-log` CLI commands. (#359)
- Add documentation for follow-log CLI Commands to main docs. (#367)

### Fixed
- Fixed a bug related to duplicating parent job parameters when using `civis.parallel.infer_backend_factory`. (#363)
- Fixed crashing on NULL fields in `civis sql` CLI command. (#366)
- Fixed `hidden` parameter not getting used in `civis.io.civis_file_to_table`. (#364)
- Fixed `effective_n_jobs` to account for `n_jobs=None`, which is a default for the LogisticsRegression in `sklearn=0.22.x`. (#365)
- Fixed crashing on NULL fields in `civis sql` CLI command (#366)
- Fixed a bug related to creating a ModelPipeline from a registered model. (#369)
- Fixed readme and setup.py to appease twine. (#373)

### Changed
- Made repeated invocations of `civis.tests.create_client_mock` faster by caching the real APIClient that the mock spec is based on (#371)

## 1.12.1 - 2020-02-10
### Fixed
- Fixed issue where client did not generate functions for deprecated API endpoints. (#353)
### Changed
- Changed `ServiceClient` to raise `CivisAPIError`. (#355)
- Updated documentation language for CivisML version. (#358)

## 1.12.0 - 2020-01-14
### Added
- Added method `get_storage_host_id` to the APIClient. (#328)
- Added debug logging to some `civis.io` functions. (#325)
- Added `ServiceClient` and `ServiceEndpoint` class. (#343)
- Added new arguments to `civis.io.civis_to_multifile_csv` to expose max_file_size parameter. (#342)

### Fixed
- Removed incorrect "optional" marker for the `sql` argument in I/O
  functions. (#338)
- Raise a more informative exception when calling `file_to_dataframe`
  on an expired file. (#337)
- `ModelPipeline.register_pretrained_model` should persist the user-supplied
  estimator object indefinitely. (#331)
- Fixed requirements.txt listing for `cloudpickle` -- `>=0.2`, not `<=0.2`. (#323)
- Fixed issue in `civis.io.read_civis_sql` when returning data that contains
  double quotes. (#328)
- Fixed issue with pyyaml version for Python 3.4 by requiring pyyaml version <=5.2

### Changed
- Updated cloudpickle and joblib dependencies. (#349)
- CivisML uses platform aliases instead of hard-coded template IDs. (#341, #347)
- CivisML versions and pre-installed packages are documented on Zendesk instead. (#341)
- Issue a `FutureWarning` on import for Python 2 and 3.4 users. (#333,
  #340)
- Pass `headers` and `delimiter` to Civis API endpoint for cleaning files in `civis.io.civis_file_to_table`. (#334)
- Issue a `FutureWarning` on import for Python 2 users. (#333)
- Update the Civis logo in the Sphinx documentation. (#330)
- Allow the `name` arg to be optional in `civis.io.file_to_civis`. (#324)
- Refactor `civis.io.civis_file_to_table` to use a new set of Civis API endpoints for cleaning and importing CSV files. (#328)
- Added new arguments to `civis.io.civis_file_to_table` to expose additional functionality from new Civis API endpoints. (#328)
- Added new arguments from `civis.io.civis_file_to_table` to `dataframe_to_civis` and `csv_to_civis` methods. (#328)

## 1.11.0 - 2019-08-26
### Added
- Add CLI command "sql" for command line SQL query execution. (#319)
- Add helper function (run_template) to run a template given its id and return
  either the JSON output or the associated file ids. (#318)
- Add helper function to list CivisML models. (#314)
- Added helper functions to share CivisML models with users or groups,
  patterned after the existing API sharing endpoints. (#315)
- Allow the base URL of the CLI to be configured through the
  `CIVIS_API_ENDPOINT` environment variable, like the civis Python module. (#312)
- Allow the CLI log level to be configured with the `CIVIS_LOG_LEVEL`
  environment variable with the standard `logging` module levels.
  For example: `CIVIS_LOG_LEVEL=DEBUG civis users list-me` (#312)
- Allow users to access `civis.utils.run_job` after an `import civis`. (#305)
- `civis.io.dataframe_to_file` and `civis.io.json_to_file` convenience functions.
  (#262, #304)
- Add the user's Python version to the User-Agent string. (#255, #301)
- Added a `last_response` parameter to the `APIClient` object. (#153, #302)
- The deprecate_param decorator can take multiple parameter names, to allow
  Python 2.7 compatibility for multiple deprecations. (#311)

### Fixed
- Added missing docs for `json_to_file` and `dataframe_to_file` (#320).
- Fix unintentional dependency on scikit-learn for `parallel` module tests. (#245, #303)
- Deprecate the `headers` parameter of `dataframe_to_civis` and always tell Civis
  whether the import has headers or not, rather than autodetecting. (#263, #307)
- Set `cloudpickle` requirements to <1.2 on Python v3.4. (#309)
- Fixed an issue in the CLI which prevented users from accessing GET /aliases/{id}
  and simultaneously generated a warning message. (#298, #316)

### Changed
- Loosened version requirements of `pyyaml` to include `pyyaml<=5.99`. (#293)
- Loosened version requirement of `jsonref` to include `0.2` to fix a
  DeprecationWarning under Python 3.7. (#295)
- Changed pubnub version requirement in requirements.txt to match setup.py
  (#295)
- Loosened version requirements of `click` to include v7 and `jsonschema`
  to include v3. (#286, #300)
- Surfaced `civis.io.split_schema_tablename` in the Sphinx docs. (#294)
- Loosen `joblib` version requirement to include v0.13 and add code to
  the Civis joblib backend which newer versions of `joblib` can take
  advantage of. Also loosened version requirement on `cloudpickle` to
  include v1. (#296, #299)
- Run all tests in Ubuntu Xenial. (#310)

## 1.10.0 - 2019-04-09
### Added
- `CivisFuture` has the `job_id` and `run_id` property attributes. (#290)

### Fixed
- Polling will treat `None` responses generated by spotty internet connections
  like responses with a non-DONE state. (#289)

## 1.9.4 - 2019-02-28
### Fixed
- `get_table_id` will correctly handle quoted schema.tablename. (#285)
- Fix parsing of empty responses from run cancellation endpoints. (#287)

## 1.9.3 - 2019-02-05
### Fixed
- Correct prediction template id for CivisML 1.0 (#278)
- `civis.ml.ModelFuture.table` checks for primary key before reading in
  data. (#276)

### Added
- Test for Python 3.7 compatibility (#277)

### Changed
- Updated mock API specs (#281)

## 1.9.2 - 2018-12-03
### Fixed
- `civis.io.civis_to_file` will now retry on S3 connection errors (#273)
- Buffers will be reset appropriately on connection failures during
  `civis.io.file_to_civis` (#273)


## 1.9.1 - 2018-11-15
### Fixed
- `_stash_dataframe_as_csv` in `civis/ml/_model.py` now uses a `StringIO`
  object which has the `getvalue` method (required by `pandas` v0.23.1
  if a file-like object is passed into `df.to_csv`). (#259)
- `civis_to_multifile_csv` fully respects the `client` keyword argument

### Added
- Added instructions in the README for adding an API key to a Windows 10
  environment
- Configured Windows CI using AppVeyor. (#258)

### Changed
- Coalesced `README.rst` and `index.rst`. (#254)
- joblib documentation has moved to readthedocs. (#267)

## 1.9.0 - 2018-04-25
### Fixed
- Added more robust parsing for tablename parsing in io.  You may now
  pass in tables like schema."tablename.with.periods".
- Adding in missing documentation for civis_file_to_table
- Include JSON files with pip distributions (#244)
- Added flush to `civis_to_file` when passed a user-created buffer,
  ensuring the buffer contains the entire file when subsequently read.
- Fix several tests in the `test_io` module (#248)
- Travis tests for Python 3.4 are now restricted to pandas<=0.20, the
  last version which supported Python 3.4 (#249)

### Added
- Added a utility function which can robustly split a Redshift schema name
  and table name which are presented as a single string joined by a "." (#225)
- Added docstrings for `civis.find` and `civis.find_one`. (#224)
- Executors in ``futures`` (and the joblib backend, which uses them) will now
  add "CIVIS_PARENT_JOB_ID" and "CIVIS_PARENT_RUN_ID" environment variables
  to the child jobs they create (#236)
- Update default CivisML version to v2.2. This includes a new function
  ``ModelPipeline.register_pretrained_model`` which allows users to train
  a model outside of Civis Platform and use CivisML to score it at scale (#242, #247).
- Added a new parameter ``dvs_to_predict`` to ``civis.ml.ModelPipeline.predict``.
  This allows users to select a subset of a model's outputs for scoring (#241).
- Added `civis.io.export_to_civis_file` to store results of a SQL query
  to a Civis file
- Surfaced `civis.find` and `civis.find_one` in the Sphinx docs. (#250)

### Changed
- Moved "Optional Dependencies" doc section to top of ML docs, and
  added clarifications for pre-defined models with non-sklearn
  estimators (#238)
- Switched to pip install-ing dependencies for building the documentation (#230)
- Added a merge rule for the changelog to .gitattributes (#229)
- Default to "all" API resources rather than "base".
- Updated documentation on algorithm hyperparameters to reflect changes with
  CivisML v2.2 release (#240)

## 1.8.1 - 2018-02-01
### Added
- Added a script for integration tests (smoke tests).

### Fixed
- Added missing string formatting to a log emit in file multipart upload and
  correct ordering of parameters in another log emit (#217)

### Changed
- Updated documentation with new information about predefined stacking
  estimators (#221)
- Updated CivisML 2.0 notebook (#214)
- Reworded output of `civis notebooks new` CLI command (#215)

## 1.8.0 - 2018-01-23
### Added
- Documentation updated to reflect CivisML 2.1 features (#209)
- ``civis.io.dataframe_to_civis``, ``civis.io.csv_to_civis``, and ``civis.io.civis_file_to_table`` functions now support the `diststyle` parameter.
- New notebook-related CLI commands: "new", "up", "down", and "open".
- Additional documentation for using the Civis joblib backend (#199)
- Documented additional soft dependencies for CivisML (#203)

### Changed
- Changed `ModelPipeline.train` default for `n_jobs` from 4 to `None`,
  so that `n_jobs` will be dynamically calculated by default (#203)
- Use "feather"-formatted files to send data from users to CivisML, if possible.
  Require this when using ``pd.Categorical`` types, since CSVs require us to
  re-infer column types, and this can fail. Using feather should also give a
  speed improvement; it reads and writes faster than CSVs and produces smaller files (#200).
- ``ModelFuture`` objects will emit any warnings which occurred during their
  corresponding CivisML job (#204)
- Removed line setting "n_jobs" from an example of CivisML prediction.
  Recommended use is to let CivisML determine the number of jobs itself (#211).
- Update maximum CivisML version to v2.1; adjust fallback logic such that users get
  the most recent available release (#212).

### Fixed
- Restored the pre-v1.7.0 default behavior of the ``joblib`` backend by setting the ``remote_backend``
  parameter default to 'sequential' as opposed to 'civis'. The default of 'civis' would launch additional
  containers in nested calls to ``joblib.Parallel``. (#205)
- If validation metadata are missing, ``ModelFuture`` objects will return ``None``
  for metrics or validation metadata, rather than issuing an exception (#208)
- Allowed callers to pass `index` and `encoding` arguments to the `to_csv` method through `dataframe_to_civis`.

### Performance Enhancements
- ``civis.io.file_to_civis`` now uses additional file handles for multipart upload instead of writing to disk to reduce disk usage
- ``civis.io.dataframe_to_civis`` writes dataframes to disk instead of using an in memory buffer

## 1.7.2 - 2018-01-09
### Fixed
- Relaxed requirement on ``cloudpickle`` version number (#187)
- Restore previous behavior of ``civis.io.civis_to_csv`` when using "compression='gzip'" (#195)

## 1.7.1 - 2017-11-16
### Fixed
- Specify escape character in ``civis.io.read_civis_sql`` when performing parallel unload
- Issue uploading files in ``civis.io.file_to_civis``
- Revert performance enhancement that will change format of file produced by ``civis.io.civis_to_csv``

## 1.7.0 - 2017-11-15
### Changed
- Updated CivisML template ids to v2.0 (#139)
- Optional arguments to API endpoints now display in function signatures.
  Function signatures show a default value of "DEFAULT"; arguments will still
  only be transmitted to the Civis Platform API when explicitly provided. (#140)
- ``APIClient.feature_flags`` has been deprecated to avoid a name collision
   with the feature_flags endpoint. In v2.0.0, ``APIClient.featureflags``
   will be renamed to ``APIClient.feature_flags``.
- The following APIClient attributes have been deprecated in favor of the
  attribute that includes underscores:
  ``APIClient.bocceclusters`` -> ``APIClient.bocce_clusters``
  ``APIClient.matchtargets`` -> ``APIClient.match_targets``
  ``APIClient.remotehosts`` -> ``APIClient.remote_hosts``
- ``civis.io.csv_to_civis`` and ``civis.io.dataframe_to_civis`` functions now use
  ``civis.io.file_to_civis`` and ``civis.io.civis_file_to_table`` functions instead
  of separate logic
- ``civis.io.file_to_civis``, ``civis.io.csv_to_civis`` and ``civis.io.dataframe_to_civis``
  now support files over 5GB
- Refactor internals of ``CivisFuture`` and ``PollableResult`` to centralize handling
  of threads and ``pubnub`` subscription.
- Updated API specification and base resources to include all general
  availability endpoints.
- Changed ``civis.io.file_to_civis`` and ``civis.io.civis_to_file`` to allow
  strings for paths to local files in addition to just file/buffer objects.

### Fixed
- Fixed parsing of multiword endpoints. Parsing no longer removes underscores
  in endpoint names.
- In ``civis.futures.ContainerFuture``, return ``False`` when users attempt to cancel
  an already-completed job. Previously, the object would sometimes give a ``CivisAPIError``
  with a 404 status code. This fix affects the executors and joblib backend, which
  use the ``ContainerFuture``.
- Tell ``flake8`` to ignore a broad except in a ``CivisFuture`` callback.
- Close open sockets (in both the ``APIClient`` and ``CivisFuture``)  when they're no
  longer needed, so as to not use more system file handles than necessary (#173).
- Correct treatment of ``FileNotFoundError`` in Python 2 (#176).
- Fixed parsing of endpoints containing hyphens.  Hyphens are replaced with
  underscores.
- Use ``civis.compat.TemporaryDirectory`` in ``civis.io.file_to_civis`` to be
  compatible with Python 2.7
- Catch notifications sent up to 30 seconds before the ``CivisFuture`` connects.
  Fixes a bug where we would sometimes miss an immediate error on SQL scripts (#174).

### Added
- Documentation updated to include new CivisML features (#137).
- ``civis.resources.cache_api_spec`` function to make it easier to record the
  current API spec locally (#141).
- Autospecced mock of the ``APIClient`` for use in testing third-party code which
  uses this library (#141).
- Added `etl`, `n_jobs`, and `validation_data` arguments to
  ModelPipeline.train (#139).
- Added `cpu`, `memory`, and `disk` arguments to ModelPipeline.predict
  (#139).
- Added ``remote_backend`` keyword to the ``civis.parallel.make_backend_factory``
  and ``civis.parallel.infer_backend_factory`` in order to set the joblib
  backend in the container for nested calls to ``joblib.Parallel``.
- Added the PyPI trove classifiers for Python 3.4 and 3.6 (#152).
- ``civis.io.civis_file_to_table`` function to import an existing Civis file
  to a table
- ``civis.io.file_to_civis`` function will now automatically retry uploads to
  the Civis Platform up to 5 times if is there is an HTTPError, ConnectionError
  or ConnectionTimeout
- Additional documentation about the use case for the Civis joblib backend.
- Added a note about serializing ``ModelPipeline`` ``APIClient`` objects to the docstring.
- Added `civis notebooks download` command-line interface command to facilitate
  downloading notebooks.

### Performance Enhancements
- ``civis.io.file_to_civis`` now takes advantage of multipart uploads to chunk
  files and perform I/O in parallel
- ``civis.io.civis_to_csv`` and ``civis.io.read_civis_sql`` will always request
  data with gzip compression to reduce I/O. Also, they will attempt to fetch
  headers in a separate query so that data can be unloaded in parallel
- ``civis.io.civis_to_csv`` with ``compression='gzip'`` currently returns a file
  with no compression. In a future release, ``compression='gzip'`` will return a
  gzip compressed file.

## 1.6.2 - 2017-09-08
### Changed
- Added explanatory text to CivisML_parallel_training.ipynb (#126).

### Fixed
- Added `ResourceWarning` for Python 2.7 (#128).
- Added `TypeError` for multi-indexed dataframes when used as input to
  CivisML (#131).
- ``ModelPipeline.from_existing`` will warn if users attempt to recreate
  a model trained with a newer version of CivisML, and fall back on the
  most recent prediction template it knows of (#134).
- Make the `PaginatedResponse` returned by LIST endpoints a full iterator.
  This also makes the `iterator=True` parameter work in Python 2.
- When using ``civis.io.civis_to_csv``, emit a warning on SQL queries which
  return no results instead of allowing a cryptic ``IndexError`` to surface (#135).
- Fixed the example code snippet for ``civis.io.civis_to_multifile_csv``.
  Also provided more details on its return dict in the docstring.
- Pinned down `sphinx_rtd_theme` and `numpydoc` in `dev-requirements.txt`
  for building the documentation.

### Added
- Jupyter notebook with demonstrations of use patterns and abstractions in the Python API client (#127).

## 1.6.1 - 2017-08-22
### Changed
- Catch unnecessary warning while importing xgboost in CivisML_parallel_training.ipynb (#121)

### Fixed
- Fixed bug where instantiating a new model via ``ModelPipeline.from_existing`` from an existing model with empty "PARAMS" and "CV_PARAMS" boxes fails (#122).
- Users can now access the ``ml`` and ``parallel`` namespaces from the base ``civis`` namespace (#123).
- Parameters in the Civis API documentation now display in the proper order (#124).

## 1.6.0 - 2017-07-27
### Changed
- Edited example for safer null value handling
- Make ``pubnub`` and ``joblib`` hard dependencies instead of optional dependencies (#110).
- Retry network errors and wait for API rate limit refresh when using the CLI (#117).
- The CLI now provides a User-Agent header which starts with "civis-cli" (#117)
- Include ``pandas`` and ``sklearn``-dependent code in Travis CI tests.

### Added
- Version 1.1 of CivisML, with custom dependency installation from remote git hosting services (i.e., Github, Bitbucket).
- Added email notifications option to ``ModelPipeline``.
- Added custom ``joblib`` backend for multiprocessing in the Civis Platform. Public-facing functions are ``make_backend_factory``, ``make_backend_template_factory``, and ``infer_backend_factory``. Includes a new hard dependency on ``cloudpickle`` to facilitate code transport.

### Fixed
- Fixed a bug where the version of a dependency for Python 2.7 usage was incorrectly specified.
- Non-seekable file-like objects can now be provided to ``civis.io.file_to_civis``. Only seekable file-like objects will be streamed.
- The ``civis.ml.ModelFuture`` no longer raises an exception if its model job is cancelled.
- The CLI's API spec cache now expires after 24 hours instead of 10 seconds.

## 1.5.2 - 2017-05-17
### Fixed
- Fixed a bug where ``ModelFuture.validation_metadata`` would not source training job metadata for a ``ModelFuture`` corresponding to prediction job (#90).
- Added more locks to improve thread safety in the ``PollableResult`` and ``CivisFuture``.
- Fix issue with Python 2/3 dependency management (#89).

## 1.5.1 - 2017-05-15
### Fixed
- Fixed a bug which caused an exception to be set on all ``ModelFuture`` objects, regardless of job status (#86).
- Fixed a bug which made the ``ModelPipeline`` unable to generate prediction jobs for models trained with v0.5 templates (#84).
- Handle the case when inputs to ``ModelFuture`` are ``numpy.int64`` (or other non-``integer`` ints) (#85).

### Changed
- Convert `README.md` (Markdown) to `README.rst` (reStructuredText).

## 1.5.0 - 2017-05-11
### Added
- Retries to http request in ``get_swagger_spec`` to make calls to ``APIClient`` robust to network failure
- Parameter ``local_api_spec`` to ``APIClient`` to allow creation of client from local cache
- Clarify ``civis.io.dataframe_to_civis`` docstring with a note about treatment of the index.
- Added functions ``civis.io.file_id_from_run_output``, ``civis.io.file_to_dataframe``, and ``civis.io.file_to_json``.
- Added ``civis.ml`` namespace with ``ModelPipeline`` interface to Civis Platform modeling capabilities.
- Added ``examples`` directory with sample ``ModelPipeline`` code from ``civis.ml``.
- Python 2.7 compatibility

### Fixed
- Corrected the defaults listed in the docstring for ``civis.io.civis_to_multifile_csv``.
- Do not allow uploading of files greater than 5GB to S3 (#58).
- Revised example code of docstring of civis_to_file to use bytes when downloading file

### Changed
- Modified retry behavior so that 413, 429, or 503 errors accompanied by a "Retry-After" header will be retried regardless of the HTTP verb used.
- Add CSV settings arguments to ``civis.io.civis_to_csv`` function.
- Refactored use of "swagger" language.  ``get_swagger_spec`` is now ``get_api_spec`` and ``parse_swagger`` is now ``parse_api_spec``.
- Modified ``CivisFuture`` so if PubNub is disconnected, it will fall back to polling on a shorter interval.

## 1.4.0 - 2017-03-17
### API Changes
- Deprecate ``api_key`` input to higher-level functions and classes in favor of an ``APIClient`` input. The ``api_key`` will be removed in v2.0.0. (#46)

### Fixed
- Improved threading implementation in ``PollableResult`` so that it no longer blocks interpreter shutdown.
- Allow the base url of the API to be configured through the ``CIVIS_API_ENDPOINT`` environment variable. (#43)

### Added
- Decorator function for deprecating parameters (#46)

## 1.3.0 - 2017-03-07
### Added
- `civis.futures.CivisFuture` for tracking future results

### Performance Enhancements
- ``civis.io.file_to_civis`` will perform a streaming upload to Platform if the optional ``requests-toolbelt`` package is installed.
- Replace all ``PollableResult`` return values with ``CivisFuture`` to reduce the number of API calls and increase speed

## 1.2.0 - 2017-02-08
### Added
- support for multifile csv exports
- support for subscription based polling

### Changed
- civis.io functions use the "hidden" API option to keep jobs out of the UI. Deprecate the "archive" parameter in favor of "hidden".
- civis.io.query_civis now has a "hidden" parameter which defaults to True
- expose `poller` and `poller_args` as public attributes in `PollableResults`
- update to  `default_credential` to handle pagination in `credentials.list` endpoint.

### Fixed
- miscellaneous documentation fixes
- unexpected keyword arguments passed to `APIClient` methods now raise appropriate TypeError

### Performance Enhancements
- Decrease time required to create client objects from ~0.6 seconds to ~150 us for all objects after the first in a session

## 1.1.0 - 2016-12-09
### Changed
- civis.io reads/writes to/from memory instead of disk where appropriate
- Minor documentation corrections

### Fixed
- 204/205 responses now return valid Response object

## 1.0.0 - 2016-11-07
### Added
- Initial release<|MERGE_RESOLUTION|>--- conflicted
+++ resolved
@@ -10,15 +10,12 @@
 - The new kwarg `retries` has been added to `civis.APIClient` so that
   a `tenacity.Retrying` instance can be provided to customize retries. (#495)
 - Added `civis.workflows.validate_workflow_yaml`
-<<<<<<< HEAD
   to validate a Civis Platform workflow YAML definition. (#497, #498)
-=======
   to validate a Civis Platform workflow YAML definition. (#497)
 - The helper I/O functions that create a Civis file
   (i.e., `civis.io.file_to_civis`, `civis.io.dataframe_to_file`, and `civis.io.json_to_file`)
   accept a new `description` keyword argument for the new `description` attribute
   of Civis file objects. (#498)
->>>>>>> d6fa63b9
 
 ### Changed
 ### Deprecated
