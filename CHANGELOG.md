--- conflicted
+++ resolved
@@ -29,10 +29,7 @@
 ### Added
 - Added error handling of file_id with type string passed to `civis.io.civis_file_to_table`. (#454)
 - Added support for Python 3.10, 3.11, and 3.12 (#462, #475)
-<<<<<<< HEAD
 - A `FutureWarning` is now raised when a deprecated Civis API endpoint method is called. (#476)
-=======
->>>>>>> 9cdd18e9
 
 ### Changed
 - Updated references from 'master' to 'main' (#460)
