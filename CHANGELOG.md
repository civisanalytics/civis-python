# Change Log
All notable changes to this project will be documented in this file.
This project adheres to [Semantic Versioning](http://semver.org/).

## Unreleased
### Added
<<<<<<< HEAD
- Added job ID and run ID as custom headers in API calls (#437)
=======
- Added the type of `civis.Response` returned in the API resources documentation (#438)
>>>>>>> 2acdccc0
- Added support for Python 3.9 (#436)
- Added job ID and run ID to the exception message of `CivisJobFailure`
  coming from a `CivisFuture` object (#426)
- Added the `encoding` parameter to both `civis.io.read_civis` and `civis.io.read_civis_sql`,
  so that these two functions can retrieve non-UTF-8 data when `use_pandas` is `False`. (#424)
- `ContainerFuture` propagates error messages from logs (#416)
- Added EmptyResultError to `civis.io.read_civis` docs (#412)
- Added default values from swagger in client method's signature (#417)

### Changed
- Bumped version numbers for dependencies to allow their latest major releases (#436)
- Switched from TravisCI to CircleCI (#432)
- Moved the changes from #416 for propagating error messages
  from `ContainerFuture` to `CivisFuture` (#426)
- Updated the docstrings for `file_to_civis` (for `buf` and `expires_at`),
  `dataframe_to_file` (for `expires_at`), and `json_to_file` (for `expires_at`). (#427)
- Ability to use joblib 1.1.x (#429)

### Fixed
- Dropped the buggy/unnecessary `_get_headers` in `civis.io.read_civis_sql` (#415) 
- Clarified the `table_columns` parameter in `civis.io.*` functions (#434)
- Warned about the `retry_total` parameter of `civis.APIClient` being inactive and deprecated (#431)
- Converted `assert` statements in non-test code into proper error handling (#430, #435)
- Handled the index-out-of-bounds error when CSV preprocessing fails in `civis_file_to_table`
  by raising a more informative exception (#428)
- Corrected camel to snake case for "sql_type" in `io` docstrings, and added an input check to catch misspellings in the `table_columns` input (#419).

### Removed
- Dropped support for Python 3.6 (#436)
- Removed no-longer-used PubNub code (#425)
- Removed no-longer-supported Python 2 option for notebook creation in the CLI (#421)

## 1.15.1 - 2020-10-28
### Fixed
- fixes bug whereby calls with iterate=True do not retry (#413)

## 1.15.0 - 2020-09-29
### Changed
- Bump minimum pubnub version to `4.1.12` (#397)
- In `civis.io.civis_file_to_table`, ensure that data types are detected when table_columns are provided with no sql_types. Additionally, throw an error if some sql_types are provided and not others. (#400)
- Retain specific sql types when there are multiple input files and `table_columns` specified in `civis.io.civis_file_to_table` (#402)
- Removed Python 3.5 support (#404)
- Updated list of base API resources to include `aliases`, `git_repos`, `json_values`, `services`, and `storage_hosts` so that they show up in the sphinx docs (#406)
- Update the API spec at `civis/tests/civis_api_spec.json` so that new endpoints are included (e.g., `/exports/files/csv`) (#407)
- Refactor file cleaning logic for `civis.io.civis_file_to_table` (#405)
- Refactored retry logic to use tenacity package, added random jitter on retries, and retry on POST 429 and 503s. (#401)

### Fixed
- Fixed a workflows usage example in `docs/source/client.rst` that had an incorrect endpoint. (#409)
- Fixed a bug in parsing responses that included "update" as a key (e.g., in column information from `client.tables.get(...)`). (#410)

## 1.14.2 - 2020-06-03
### Added
- Added support for Python 3.8 (#391)

### Fixed
- Fixed a bug in the CLI tool which caused failed commands to exit with a 0 exit status. (#389)
- Fixed some issues that the newly-released flake8 3.8 complained about, including a buggy print statement for logging in run_joblib_func.py. (#394)
- Fixed a bug when cancelling jobs while using the Civis joblib backend. (#395)

### Changed
- Added additional detail to `civis.io.dataframe_to_civis`, `civis.io.csv_to_civis`, and `civis.io.civis_file_to_table`'s docstrings on the primary key parameter. (#388)
- Made polling threads for Civis futures be daemon threads so that Python processes will shut down properly in Python 3.8 (#391)
- Removed deprecation warning on the `file_id` parameter of `civis.io.civis_file_to_table`. The parameter name will be kept in v2. (#360, #393)
- Show tables of methods for each set of endpoints in the API Resources pages. (#396)

## 1.14.1 - 2020-04-22
### Fixed
- Fixed a bug in the `ServiceClient` where the API root path was not passed when generating classes. (#384)

## 1.14.0 - 2020-04-22
### Added
- Added `.outputs` method to retrieve outputs from `CivisFuture`
  objects. (#381)
- Added `table_columns` parameter to `civis.io.civis_file_to_table`, `civis.io.dataframe_to_civis`, and `civis.io.csv_to_civis` (#379)

### Fixed
- Fixed/relaxed version specifications for click, jsonref, and jsonschema. (#377)

### Removed

- Removed support for Python 2.7 and 3.4. (#378)

### Changed
- No longer require ServiceClient to be instantiated to parse a
  service api spec. (#382)


## 1.13.1 - 2020-03-06
### Added
- Suppressed FutureWarning from sklearn.externals.joblib. (#375)

## 1.13.0 - 2020-03-05
### Added
- Add `civis jobs follow-log` and `civis jobs follow-run-log` CLI commands. (#359)
- Add documentation for follow-log CLI Commands to main docs. (#367)

### Fixed
- Fixed a bug related to duplicating parent job parameters when using `civis.parallel.infer_backend_factory`. (#363)
- Fixed crashing on NULL fields in `civis sql` CLI command. (#366)
- Fixed `hidden` parameter not getting used in `civis.io.civis_file_to_table`. (#364)
- Fixed `effective_n_jobs` to account for `n_jobs=None`, which is a default for the LogisticsRegression in `sklearn=0.22.x`. (#365)
- Fixed crashing on NULL fields in `civis sql` CLI command (#366)
- Fixed a bug related to creating a ModelPipeline from a registered model. (#369)
- Fixed readme and setup.py to appease twine. (#373)

### Changed
- Made repeated invocations of `civis.tests.create_client_mock` faster by caching the real APIClient that the mock spec is based on (#371)

## 1.12.1 - 2020-02-10
### Fixed
- Fixed issue where client did not generate functions for deprecated API endpoints. (#353)
### Changed
- Changed `ServiceClient` to raise `CivisAPIError`. (#355)
- Updated documentation language for CivisML version. (#358)

## 1.12.0 - 2020-01-14
### Added
- Added method `get_storage_host_id` to the APIClient. (#328)
- Added debug logging to some `civis.io` functions. (#325)
- Added `ServiceClient` and `ServiceEndpoint` class. (#343)
- Added new arguments to `civis.io.civis_to_multifile_csv` to expose max_file_size parameter. (#342)

### Fixed
- Removed incorrect "optional" marker for the `sql` argument in I/O
  functions. (#338)
- Raise a more informative exception when calling `file_to_dataframe`
  on an expired file. (#337)
- `ModelPipeline.register_pretrained_model` should persist the user-supplied
  estimator object indefinitely. (#331)
- Fixed requirements.txt listing for `cloudpickle` -- `>=0.2`, not `<=0.2`. (#323)
- Fixed issue in `civis.io.read_civis_sql` when returning data that contains
  double quotes. (#328)
- Fixed issue with pyyaml version for Python 3.4 by requiring pyyaml version <=5.2

### Changed
- Updated cloudpickle and joblib dependencies. (#349)
- CivisML uses platform aliases instead of hard-coded template IDs. (#341, #347)
- CivisML versions and pre-installed packages are documented on Zendesk instead. (#341)
- Issue a `FutureWarning` on import for Python 2 and 3.4 users. (#333,
  #340)
- Pass `headers` and `delimiter` to Civis API endpoint for cleaning files in `civis.io.civis_file_to_table`. (#334)
- Issue a `FutureWarning` on import for Python 2 users. (#333)
- Update the Civis logo in the Sphinx documentation. (#330)
- Allow the `name` arg to be optional in `civis.io.file_to_civis`. (#324)
- Refactor `civis.io.civis_file_to_table` to use a new set of Civis API endpoints for cleaning and importing CSV files. (#328)
- Added new arguments to `civis.io.civis_file_to_table` to expose additional functionality from new Civis API endpoints. (#328)
- Added new arguments from `civis.io.civis_file_to_table` to `dataframe_to_civis` and `csv_to_civis` methods. (#328)

## 1.11.0 - 2019-08-26
### Added
- Add CLI command "sql" for command line SQL query execution. (#319)
- Add helper function (run_template) to run a template given its id and return
  either the JSON output or the associated file ids. (#318)
- Add helper function to list CivisML models. (#314)
- Added helper functions to share CivisML models with users or groups,
  patterned after the existing API sharing endpoints. (#315)
- Allow the base URL of the CLI to be configured through the
  `CIVIS_API_ENDPOINT` environment variable, like the civis Python module. (#312)
- Allow the CLI log level to be configured with the `CIVIS_LOG_LEVEL`
  environment variable with the standard `logging` module levels.
  For example: `CIVIS_LOG_LEVEL=DEBUG civis users list-me` (#312)
- Allow users to access `civis.utils.run_job` after an `import civis`. (#305)
- `civis.io.dataframe_to_file` and `civis.io.json_to_file` convenience functions.
  (#262, #304)
- Add the user's Python version to the User-Agent string. (#255, #301)
- Added a `last_response` parameter to the `APIClient` object. (#153, #302)
- The deprecate_param decorator can take multiple parameter names, to allow
  Python 2.7 compatibility for multiple deprecations. (#311)

### Fixed
- Added missing docs for `json_to_file` and `dataframe_to_file` (#320).
- Fix unintentional dependency on scikit-learn for `parallel` module tests. (#245, #303)
- Deprecate the `headers` parameter of `dataframe_to_civis` and always tell Civis
  whether the import has headers or not, rather than autodetecting. (#263, #307)
- Set `cloudpickle` requirements to <1.2 on Python v3.4. (#309)
- Fixed an issue in the CLI which prevented users from accessing GET /aliases/{id}
  and simultaneously generated a warning message. (#298, #316)

### Changed
- Loosened version requirements of `pyyaml` to include `pyyaml<=5.99`. (#293)
- Loosened version requirement of `jsonref` to include `0.2` to fix a
  DeprecationWarning under Python 3.7. (#295)
- Changed pubnub version requirement in requirements.txt to match setup.py
  (#295)
- Loosened version requirements of `click` to include v7 and `jsonschema`
  to include v3. (#286, #300)
- Surfaced `civis.io.split_schema_tablename` in the Sphinx docs. (#294)
- Loosen `joblib` version requirement to include v0.13 and add code to
  the Civis joblib backend which newer versions of `joblib` can take
  advantage of. Also loosened version requirement on `cloudpickle` to
  include v1. (#296, #299)
- Run all tests in Ubuntu Xenial. (#310)

## 1.10.0 - 2019-04-09
### Added
- `CivisFuture` has the `job_id` and `run_id` property attributes. (#290)

### Fixed
- Polling will treat `None` responses generated by spotty internet connections
  like responses with a non-DONE state. (#289)

## 1.9.4 - 2019-02-28
### Fixed
- `get_table_id` will correctly handle quoted schema.tablename. (#285)
- Fix parsing of empty responses from run cancellation endpoints. (#287)

## 1.9.3 - 2019-02-05
### Fixed
- Correct prediction template id for CivisML 1.0 (#278)
- `civis.ml.ModelFuture.table` checks for primary key before reading in
  data. (#276)

### Added
- Test for Python 3.7 compatibility (#277)

### Changed
- Updated mock API specs (#281)

## 1.9.2 - 2018-12-03
### Fixed
- `civis.io.civis_to_file` will now retry on S3 connection errors (#273)
- Buffers will be reset appropriately on connection failures during
  `civis.io.file_to_civis` (#273)


## 1.9.1 - 2018-11-15
### Fixed
- `_stash_dataframe_as_csv` in `civis/ml/_model.py` now uses a `StringIO`
  object which has the `getvalue` method (required by `pandas` v0.23.1
  if a file-like object is passed into `df.to_csv`). (#259)
- `civis_to_multifile_csv` fully respects the `client` keyword argument

### Added
- Added instructions in the README for adding an API key to a Windows 10
  environment
- Configured Windows CI using AppVeyor. (#258)

### Changed
- Coalesced `README.rst` and `index.rst`. (#254)
- joblib documentation has moved to readthedocs. (#267)

## 1.9.0 - 2018-04-25
### Fixed
- Added more robust parsing for tablename parsing in io.  You may now
  pass in tables like schema."tablename.with.periods".
- Adding in missing documentation for civis_file_to_table
- Include JSON files with pip distributions (#244)
- Added flush to `civis_to_file` when passed a user-created buffer,
  ensuring the buffer contains the entire file when subsequently read.
- Fix several tests in the `test_io` module (#248)
- Travis tests for Python 3.4 are now restricted to pandas<=0.20, the
  last version which supported Python 3.4 (#249)

### Added
- Added a utility function which can robustly split a Redshift schema name
  and table name which are presented as a single string joined by a "." (#225)
- Added docstrings for `civis.find` and `civis.find_one`. (#224)
- Executors in ``futures`` (and the joblib backend, which uses them) will now
  add "CIVIS_PARENT_JOB_ID" and "CIVIS_PARENT_RUN_ID" environment variables
  to the child jobs they create (#236)
- Update default CivisML version to v2.2. This includes a new function
  ``ModelPipeline.register_pretrained_model`` which allows users to train
  a model outside of Civis Platform and use CivisML to score it at scale (#242, #247).
- Added a new parameter ``dvs_to_predict`` to ``civis.ml.ModelPipeline.predict``.
  This allows users to select a subset of a model's outputs for scoring (#241).
- Added `civis.io.export_to_civis_file` to store results of a SQL query
  to a Civis file
- Surfaced `civis.find` and `civis.find_one` in the Sphinx docs. (#250)

### Changed
- Moved "Optional Dependencies" doc section to top of ML docs, and
  added clarifications for pre-defined models with non-sklearn
  estimators (#238)
- Switched to pip install-ing dependencies for building the documentation (#230)
- Added a merge rule for the changelog to .gitattributes (#229)
- Default to "all" API resources rather than "base".
- Updated documentation on algorithm hyperparameters to reflect changes with
  CivisML v2.2 release (#240)

## 1.8.1 - 2018-02-01
### Added
- Added a script for integration tests (smoke tests).

### Fixed
- Added missing string formatting to a log emit in file multipart upload and
  correct ordering of parameters in another log emit (#217)

### Changed
- Updated documentation with new information about predefined stacking
  estimators (#221)
- Updated CivisML 2.0 notebook (#214)
- Reworded output of `civis notebooks new` CLI command (#215)

## 1.8.0 - 2018-01-23
### Added
- Documentation updated to reflect CivisML 2.1 features (#209)
- ``civis.io.dataframe_to_civis``, ``civis.io.csv_to_civis``, and ``civis.io.civis_file_to_table`` functions now support the `diststyle` parameter.
- New notebook-related CLI commands: "new", "up", "down", and "open".
- Additional documentation for using the Civis joblib backend (#199)
- Documented additional soft dependencies for CivisML (#203)

### Changed
- Changed `ModelPipeline.train` default for `n_jobs` from 4 to `None`,
  so that `n_jobs` will be dynamically calculated by default (#203)
- Use "feather"-formatted files to send data from users to CivisML, if possible.
  Require this when using ``pd.Categorical`` types, since CSVs require us to
  re-infer column types, and this can fail. Using feather should also give a
  speed improvement; it reads and writes faster than CSVs and produces smaller files (#200).
- ``ModelFuture`` objects will emit any warnings which occurred during their
  corresponding CivisML job (#204)
- Removed line setting "n_jobs" from an example of CivisML prediction.
  Recommended use is to let CivisML determine the number of jobs itself (#211).
- Update maximum CivisML version to v2.1; adjust fallback logic such that users get
  the most recent available release (#212).

### Fixed
- Restored the pre-v1.7.0 default behavior of the ``joblib`` backend by setting the ``remote_backend``
  parameter default to 'sequential' as opposed to 'civis'. The default of 'civis' would launch additional
  containers in nested calls to ``joblib.Parallel``. (#205)
- If validation metadata are missing, ``ModelFuture`` objects will return ``None``
  for metrics or validation metadata, rather than issuing an exception (#208)
- Allowed callers to pass `index` and `encoding` arguments to the `to_csv` method through `dataframe_to_civis`.

### Performance Enhancements
- ``civis.io.file_to_civis`` now uses additional file handles for multipart upload instead of writing to disk to reduce disk usage
- ``civis.io.dataframe_to_civis`` writes dataframes to disk instead of using an in memory buffer

## 1.7.2 - 2018-01-09
### Fixed
- Relaxed requirement on ``cloudpickle`` version number (#187)
- Restore previous behavior of ``civis.io.civis_to_csv`` when using "compression='gzip'" (#195)

## 1.7.1 - 2017-11-16
### Fixed
- Specify escape character in ``civis.io.read_civis_sql`` when performing parallel unload
- Issue uploading files in ``civis.io.file_to_civis``
- Revert performance enhancement that will change format of file produced by ``civis.io.civis_to_csv``

## 1.7.0 - 2017-11-15
### Changed
- Updated CivisML template ids to v2.0 (#139)
- Optional arguments to API endpoints now display in function signatures.
  Function signatures show a default value of "DEFAULT"; arguments will still
  only be transmitted to the Civis Platform API when explicitly provided. (#140)
- ``APIClient.feature_flags`` has been deprecated to avoid a name collision
   with the feature_flags endpoint. In v2.0.0, ``APIClient.featureflags``
   will be renamed to ``APIClient.feature_flags``.
- The following APIClient attributes have been deprecated in favor of the
  attribute that includes underscores:
  ``APIClient.bocceclusters`` -> ``APIClient.bocce_clusters``
  ``APIClient.matchtargets`` -> ``APIClient.match_targets``
  ``APIClient.remotehosts`` -> ``APIClient.remote_hosts``
- ``civis.io.csv_to_civis`` and ``civis.io.dataframe_to_civis`` functions now use
  ``civis.io.file_to_civis`` and ``civis.io.civis_file_to_table`` functions instead
  of separate logic
- ``civis.io.file_to_civis``, ``civis.io.csv_to_civis`` and ``civis.io.dataframe_to_civis``
  now support files over 5GB
- Refactor internals of ``CivisFuture`` and ``PollableResult`` to centralize handling
  of threads and ``pubnub`` subscription.
- Updated API specification and base resources to include all general
  availability endpoints.
- Changed ``civis.io.file_to_civis`` and ``civis.io.civis_to_file`` to allow
  strings for paths to local files in addition to just file/buffer objects.

### Fixed
- Fixed parsing of multiword endpoints. Parsing no longer removes underscores
  in endpoint names.
- In ``civis.futures.ContainerFuture``, return ``False`` when users attempt to cancel
  an already-completed job. Previously, the object would sometimes give a ``CivisAPIError``
  with a 404 status code. This fix affects the executors and joblib backend, which
  use the ``ContainerFuture``.
- Tell ``flake8`` to ignore a broad except in a ``CivisFuture`` callback.
- Close open sockets (in both the ``APIClient`` and ``CivisFuture``)  when they're no
  longer needed, so as to not use more system file handles than necessary (#173).
- Correct treatment of ``FileNotFoundError`` in Python 2 (#176).
- Fixed parsing of endpoints containing hyphens.  Hyphens are replaced with
  underscores.
- Use ``civis.compat.TemporaryDirectory`` in ``civis.io.file_to_civis`` to be
  compatible with Python 2.7
- Catch notifications sent up to 30 seconds before the ``CivisFuture`` connects.
  Fixes a bug where we would sometimes miss an immediate error on SQL scripts (#174).

### Added
- Documentation updated to include new CivisML features (#137).
- ``civis.resources.cache_api_spec`` function to make it easier to record the
  current API spec locally (#141).
- Autospecced mock of the ``APIClient`` for use in testing third-party code which
  uses this library (#141).
- Added `etl`, `n_jobs`, and `validation_data` arguments to
  ModelPipeline.train (#139).
- Added `cpu`, `memory`, and `disk` arguments to ModelPipeline.predict
  (#139).
- Added ``remote_backend`` keyword to the ``civis.parallel.make_backend_factory``
  and ``civis.parallel.infer_backend_factory`` in order to set the joblib
  backend in the container for nested calls to ``joblib.Parallel``.
- Added the PyPI trove classifiers for Python 3.4 and 3.6 (#152).
- ``civis.io.civis_file_to_table`` function to import an existing Civis file
  to a table
- ``civis.io.file_to_civis`` function will now automatically retry uploads to
  the Civis Platform up to 5 times if is there is an HTTPError, ConnectionError
  or ConnectionTimeout
- Additional documentation about the use case for the Civis joblib backend.
- Added a note about serializing ``ModelPipeline`` ``APIClient`` objects to the docstring.
- Added `civis notebooks download` command-line interface command to facilitate
  downloading notebooks.

### Performance Enhancements
- ``civis.io.file_to_civis`` now takes advantage of multipart uploads to chunk
  files and perform I/O in parallel
- ``civis.io.civis_to_csv`` and ``civis.io.read_civis_sql`` will always request
  data with gzip compression to reduce I/O. Also, they will attempt to fetch
  headers in a separate query so that data can be unloaded in parallel
- ``civis.io.civis_to_csv`` with ``compression='gzip'`` currently returns a file
  with no compression. In a future release, ``compression='gzip'`` will return a
  gzip compressed file.

## 1.6.2 - 2017-09-08
### Changed
- Added explanatory text to CivisML_parallel_training.ipynb (#126).

### Fixed
- Added `ResourceWarning` for Python 2.7 (#128).
- Added `TypeError` for multi-indexed dataframes when used as input to
  CivisML (#131).
- ``ModelPipeline.from_existing`` will warn if users attempt to recreate
  a model trained with a newer version of CivisML, and fall back on the
  most recent prediction template it knows of (#134).
- Make the `PaginatedResponse` returned by LIST endpoints a full iterator.
  This also makes the `iterator=True` parameter work in Python 2.
- When using ``civis.io.civis_to_csv``, emit a warning on SQL queries which
  return no results instead of allowing a cryptic ``IndexError`` to surface (#135).
- Fixed the example code snippet for ``civis.io.civis_to_multifile_csv``.
  Also provided more details on its return dict in the docstring.
- Pinned down `sphinx_rtd_theme` and `numpydoc` in `dev-requirements.txt`
  for building the documentation.

### Added
- Jupyter notebook with demonstrations of use patterns and abstractions in the Python API client (#127).

## 1.6.1 - 2017-08-22
### Changed
- Catch unnecessary warning while importing xgboost in CivisML_parallel_training.ipynb (#121)

### Fixed
- Fixed bug where instantiating a new model via ``ModelPipeline.from_existing`` from an existing model with empty "PARAMS" and "CV_PARAMS" boxes fails (#122).
- Users can now access the ``ml`` and ``parallel`` namespaces from the base ``civis`` namespace (#123).
- Parameters in the Civis API documentation now display in the proper order (#124).

## 1.6.0 - 2017-07-27
### Changed
- Edited example for safer null value handling
- Make ``pubnub`` and ``joblib`` hard dependencies instead of optional dependencies (#110).
- Retry network errors and wait for API rate limit refresh when using the CLI (#117).
- The CLI now provides a User-Agent header which starts with "civis-cli" (#117)
- Include ``pandas`` and ``sklearn``-dependent code in Travis CI tests.

### Added
- Version 1.1 of CivisML, with custom dependency installation from remote git hosting services (i.e., Github, Bitbucket).
- Added email notifications option to ``ModelPipeline``.
- Added custom ``joblib`` backend for multiprocessing in the Civis Platform. Public-facing functions are ``make_backend_factory``, ``make_backend_template_factory``, and ``infer_backend_factory``. Includes a new hard dependency on ``cloudpickle`` to facilitate code transport.

### Fixed
- Fixed a bug where the version of a dependency for Python 2.7 usage was incorrectly specified.
- Non-seekable file-like objects can now be provided to ``civis.io.file_to_civis``. Only seekable file-like objects will be streamed.
- The ``civis.ml.ModelFuture`` no longer raises an exception if its model job is cancelled.
- The CLI's API spec cache now expires after 24 hours instead of 10 seconds.

## 1.5.2 - 2017-05-17
### Fixed
- Fixed a bug where ``ModelFuture.validation_metadata`` would not source training job metadata for a ``ModelFuture`` corresponding to prediction job (#90).
- Added more locks to improve thread safety in the ``PollableResult`` and ``CivisFuture``.
- Fix issue with Python 2/3 dependency management (#89).

## 1.5.1 - 2017-05-15
### Fixed
- Fixed a bug which caused an exception to be set on all ``ModelFuture`` objects, regardless of job status (#86).
- Fixed a bug which made the ``ModelPipeline`` unable to generate prediction jobs for models trained with v0.5 templates (#84).
- Handle the case when inputs to ``ModelFuture`` are ``numpy.int64`` (or other non-``integer`` ints) (#85).

### Changed
- Convert `README.md` (Markdown) to `README.rst` (reStructuredText).

## 1.5.0 - 2017-05-11
### Added
- Retries to http request in ``get_swagger_spec`` to make calls to ``APIClient`` robust to network failure
- Parameter ``local_api_spec`` to ``APIClient`` to allow creation of client from local cache
- Clarify ``civis.io.dataframe_to_civis`` docstring with a note about treatment of the index.
- Added functions ``civis.io.file_id_from_run_output``, ``civis.io.file_to_dataframe``, and ``civis.io.file_to_json``.
- Added ``civis.ml`` namespace with ``ModelPipeline`` interface to Civis Platform modeling capabilities.
- Added ``examples`` directory with sample ``ModelPipeline`` code from ``civis.ml``.
- Python 2.7 compatibility

### Fixed
- Corrected the defaults listed in the docstring for ``civis.io.civis_to_multifile_csv``.
- Do not allow uploading of files greater than 5GB to S3 (#58).
- Revised example code of docstring of civis_to_file to use bytes when downloading file

### Changed
- Modified retry behavior so that 413, 429, or 503 errors accompanied by a "Retry-After" header will be retried regardless of the HTTP verb used.
- Add CSV settings arguments to ``civis.io.civis_to_csv`` function.
- Refactored use of "swagger" language.  ``get_swagger_spec`` is now ``get_api_spec`` and ``parse_swagger`` is now ``parse_api_spec``.
- Modified ``CivisFuture`` so if PubNub is disconnected, it will fall back to polling on a shorter interval.

## 1.4.0 - 2017-03-17
### API Changes
- Deprecate ``api_key`` input to higher-level functions and classes in favor of an ``APIClient`` input. The ``api_key`` will be removed in v2.0.0. (#46)

### Fixed
- Improved threading implementation in ``PollableResult`` so that it no longer blocks interpreter shutdown.
- Allow the base url of the API to be configured through the ``CIVIS_API_ENDPOINT`` environment variable. (#43)

### Added
- Decorator function for deprecating parameters (#46)

## 1.3.0 - 2017-03-07
### Added
- `civis.futures.CivisFuture` for tracking future results

### Performance Enhancements
- ``civis.io.file_to_civis`` will perform a streaming upload to Platform if the optional ``requests-toolbelt`` package is installed.
- Replace all ``PollableResult`` return values with ``CivisFuture`` to reduce the number of API calls and increase speed

## 1.2.0 - 2017-02-08
### Added
- support for multifile csv exports
- support for subscription based polling

### Changed
- civis.io functions use the "hidden" API option to keep jobs out of the UI. Deprecate the "archive" parameter in favor of "hidden".
- civis.io.query_civis now has a "hidden" parameter which defaults to True
- expose `poller` and `poller_args` as public attributes in `PollableResults`
- update to  `default_credential` to handle pagination in `credentials.list` endpoint.

### Fixed
- miscellaneous documentation fixes
- unexpected keyword arguments passed to `APIClient` methods now raise appropriate TypeError

### Performance Enhancements
- Decrease time required to create client objects from ~0.6 seconds to ~150 us for all objects after the first in a session

## 1.1.0 - 2016-12-09
### Changed
- civis.io reads/writes to/from memory instead of disk where appropriate
- Minor documentation corrections

### Fixed
- 204/205 responses now return valid Response object

## 1.0.0 - 2016-11-07
### Added
- Initial release<|MERGE_RESOLUTION|>--- conflicted
+++ resolved
@@ -4,11 +4,8 @@
 
 ## Unreleased
 ### Added
-<<<<<<< HEAD
 - Added job ID and run ID as custom headers in API calls (#437)
-=======
 - Added the type of `civis.Response` returned in the API resources documentation (#438)
->>>>>>> 2acdccc0
 - Added support for Python 3.9 (#436)
 - Added job ID and run ID to the exception message of `CivisJobFailure`
   coming from a `CivisFuture` object (#426)
