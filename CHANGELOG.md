# Change Log
All notable changes to this project will be documented in this file.

The format is based on [Keep a Changelog](https://keepachangelog.com/en/1.0.0/),
and this project adheres to [Semantic Versioning](http://semver.org/).

## Unreleased

### Added
<<<<<<< HEAD
- The `civis.io.*` functions for dataframes support polars in addition to pandas. (#511)
    * For `civis.io.read_civis_sql` and `civis.io.read_civis`:
        The new kwarg `return_as` has been added. It defaults to `"list"` to maintain
        the same return behavior as civis-python <= v2.5.0.
        To return a dataframe, set `return_as` to either `"pandas"` or `"polars"`.
    * For `civis.io.dataframe_to_file` and `civis.io.dataframe_to_civis`:
        Either a pandas or polars dataframe can now be directly used as input.
    * For `civis.io.file_to_dataframe`:
        The new kwarg `return_as` has been added. It defaults to `"pandas"` to maintain
        the same return behavior as civis-python <= v2.5.0.
        To return a polars dataframe, set `return_as` to `"polars"`.
=======
>>>>>>> 1469c6fa
- Added examples to `civis.utils.job_logs()` docstring (#510)

### Changed
- Updated Civis parallel backend's internals for refactored joblib's backend. (#513)

### Deprecated
- The kwarg `use_pandas` at `civis.io.read_civis_sql` and `civis.io.read_civis`
  has been deprecated and will be removed at civis-python v3.0.0. Its continued
  usage is discouraged, and please use the new kwarg `return_as` instead
  (see notes under the "added" section above).

### Removed

### Fixed
- Fixed `civis_logger` for needing a user-provided `__name__` as best practice. (#512)

### Security
- Updated `docs/requirements.txt` due to a security advisory for jinja2. See GHSA-cpwx-vrp4-4pq7 (#510)

## 2.5.0 - 2025-02-24

### Added
- Added `civis.utils.job_logs()` function to return a generator of log messages for a job run (#509)

### Changed
- Revised the CLI commands `civis jobs follow-log` and `civis jobs follow-run-log`
  to not skip log messages for running jobs (#509)

## 2.4.3 - 2025-01-13

### Fixed
- Fixed the way array query parameters are passed to a Civis API call,
  so that all items in an array are included in the correctly formatted URL. (#507)

## 2.4.2 - 2025-01-02

### Changed
- Refactored `docs/` since the `docs/source/` subdirectory is no longer needed. (#506)

### Fixed
- Fixed the tool for checking if the upstream Civis API spec has changed. (#505)

### Security
- Bumped the transitive dependency `jinja2`'s version from 3.1.4 to 3.1.5,
  due to CVE-2024-56326. (#506)

## 2.4.1 - 2024-11-27

### Changed
- Updated the Civis API spec in order to refresh the Sphinx docs on the Read The Docs site. (#504)

## 2.4.0 - 2024-11-11

### Added
- The new kwarg `retries` has been added to `civis.APIClient` so that
  a `tenacity.Retrying` instance can be provided to customize retries. (#495)
- Added `civis.workflows.validate_workflow_yaml`
  to validate a Civis Platform workflow YAML definition. (#497, #499)
- The helper I/O functions that create a Civis file
  (i.e., `civis.io.file_to_civis`, `civis.io.dataframe_to_file`, and `civis.io.json_to_file`)
  accept a new `description` keyword argument for the new `description` attribute
  of Civis file objects. (#498, #500)
- `Response` objects are now fully typed through the attribute syntax. (#501)
- Both `Response` and `PaginatedResponse` are now directly available under the `civis` namespace. (#501)
- Added support for Python 3.13. (#501)
- Added the new property `default_database_credential_id` at `civis.APIClient`,
  which is going to replace the existing `default_credential`. (#502)

### Changed
- When a `PaginatedResponse` object is returned from an API call,
  a user-specified `limit` kwarg is now honored to facilitate speeding up the pagination. (#501)

### Deprecated
- The method `get_database_credential_id` at `civis.APIClient` has been deprecated
  and will be removed at civis-python v3.0.0. There's no replacement for this method. (#502)
- The property `default_credential` at `civis.APIClient` has been deprecated
  and will be removed at civis-python v3.0.0,
  in favor of the new property `default_database_credential_id`. (#502)

### Removed
- Dropped support for Python 3.9. (#499)

### Fixed
- The repr form of `Response` objects is now the dict-based `Response({‘spam’: 123})`
  instead of the dataclass-based `Response(spam=123)`, since response object keys can
  be invalid Python identifiers. (#501)
- In `Response` object instantiation, object keys that originate from environment variables
  are now preserved for their (customarily upper-) case even in the default snake-case setting. (#501)
- In `Response` object instantiation, an API response that represents a JSONValue object
  now has its `value` attribute unmodified as the Python object representation
  of the deserialized JSON form (as opposed to being converted to a `Response`-based form). (#501)

## 2.3.0 - 2024-06-14

### Added
- Added a script for checking if the Civis API spec is up-to-date. (#489)
- Added a new keyword argument `sql_params_arguments` to the `civis.io.*` functions that
  accept a SQL query, so that the user can run a parameterized SQL script. (#493)

### Changed
- Refactored the `civis.parallel` module and related unit tests due to major changes
  of joblib from v1.2.0 to v1.3.0 (API-breaking changes for dropping
  `joblib.my_exceptions.TransportableException` and `joblib.format_stack.format_exc`,
  as well as the substantial changes to the internals of `joblib.Parallel`). (#488)
- Bumped the minimum required version of `joblib` to v1.3.0,
  which is the version where `joblib.parallel_config` was introduced and
  `joblib.parallel_backend` was deprecated. (#488)
- Improved the startup time of `import civis` with a 5x speed boost. (#490, #493)
- The downloaded API spec due to the `civis.APIClient` instantiation is now
  a time-to-live cache in memory (15 minutes for interactive Python, or 24 hours in scripts). (#491)
- Polling at `PollableResult` (and consequently its subclasses as well: `CivisFuture`,
  `ContainerFuture`, and `ModelFuture`) now defaults to geometrically increased polling
  intervals. Short-running jobs' `future.result()` can now return faster, while
  longer-running jobs have a capped polling interval of 15 seconds. (#492)
- Comparing a `Response` object with a non-`Response` object returns `False` now
  (this previously raised a `TypeError`). (#493)

### Fixed
- Fixed `civis.parallel.make_backend_template_factory` so that
  keyword arguments are now accepted and passed to `client.scripts.post_custom`. (#488)
- For `Response` objects, their "repr" form shows the class name "Response" for both
  top-level and nested response objects. (#493)

### Security
- Bumped the minimum required version of `requests` to the latest v2.32.3,
  due to a security vulnerability for < v2.32.0
  ([CVE-2024-35195](https://nvd.nist.gov/vuln/detail/CVE-2024-35195)). (#488)

## 2.2.0 - 2024-05-28

## Added
- `civis.response.Response` has its own "repr" and pretty-print format,
  instead of the previous dict-like representation that would incorrectly suggest immutability. (#487)
- Added the `--version` flag to the command line interface. (#487)

## Fixed
- Fixed API response objects' `.json()` for lists. (#487)
- Fixed `civis_logger` for always having the attribute `propagate` attribute set to `False`
  so that it can also be used for notebooks and services/apps on Civis Platform. (#487)

## 2.1.0 - 2024-05-23

### Added
- Added `.json()` at `civis.response.Response` to return the original JSON data from Civis API. (#486)

### Changed
- Updated the Civis API spec. (#486)

### Fixed
- Fixed `civis.response.Response` so that keys that shouldn't be mutated for casing,
  specifically those under `"arguments"`, are now kept unchanged. (#486)

## 2.0.0 - 2024-05-21

### Breaking Changes from v1.x.x to v2.0.0

(Changes documented in this section are not repeated in the following sections.)

- A `civis.response.Response` object is no longer mutable
  (implementationally, it subclassed `dict` before, which is no longer the case).
  More concretely, both the "setitem" (e.g., `response["foo"] = "bar"`)
  and "setattr" (e.g., `response.foo = "bar"`) operations
  would now raise an `CivisImmutableResponseError` exception. (#463)
- Instantiating a `civis.response.Response` object no longer
  accepts the boolean `snake_case` keyword argument;
  snake-case keys at a `Response` object are now always available (and preferred). (#463)
- Parameters for various classes/functions that have long been deprecated are removed:
  `api_key`, `resources`, `retry_total`, `archive`, `headers`.
  Also dropped the deprecated methods in `ServiceClient`. (#472)
- The `return_type` parameter of a `civis.response.Response` object
  no longer has the `"pandas"` option. (#473)
- When `civis.find` uses kwargs as filters, boolean values are now treated in the same
  way as other data types for value equality comparison, rather than the presence or
  absence of the key in question. (#474)
- To access the API endpoints "MatchTargets" and "RemoteHosts" via `client = civis.APIClient()`,
  `client.matchtargets` and `client.remotehosts` are no longer available.
  Only the names with underscores, i.e., `client.match_targets` and `client.remote_hosts`,
  can be used instead. (#479)

### Added
- Added error handling of file_id with type string passed to `civis.io.civis_file_to_table`. (#454)
- Added support for Python 3.10, 3.11, and 3.12 (#462, #475)
- A `FutureWarning` is now raised when a deprecated Civis API endpoint method is called. (#477)
- Added `civis_logger` for logging in Civis Platform scripts. (#478)
- Added the stub file `client.pyi` to surface the API endpoints and their type annotations
  at a `civis.APIClient` instance to IDEs. (#479)
- Added the `job_url` property to `CivisFuture` objects. (#482)
- Added `.readthedocs.yaml` to configure the ReadTheDocs build. (#483)

### Changed
- Updated references from 'master' to 'main' (#460)
- Clarified the usage example for `civis.io.civis_to_multifile_csv`. Updated
  CircleCI config so dev-requirements is only used when needed. (#452)
- Removed unneeded `time.sleep` calls and `pytest.mark` calls and mocked `time.sleep` calls to optimize tests. (#453)
- Refactored tests to remove dependency on the vcr library. (#456)
- Fixed typo in "Testing Your Code" example of the User Guide (#458)
- Adding `try`-`except` to catch `JSONDecodeErrors` in `CivisAPIError` (#459)
- `civis.io.file_id_from_run_output` now works for all job types (#461)
- A nested `civis.response.Response` object now supports both snake-case and camel-case
  for key access. Previously, only the non-Pythonic camel-case keys were available. (#463)
- Pinned the dependency `joblib` at `< 1.3.0`, since `joblib >= 1.3.0` is incompatible
  with the current civis-python codebase. (#469)
- Changed `civis.io.civis_file_to_table` to not rely on table IDs for determining a table's existence (#470)
- Broke out the "API Resources" documentation page into individual endpoint pages (#471)
- Switched to `pyproject.toml` for packaging. (#475)
- CI builds for Windows switched from AppVeyor to CircleCI. (#480)
- Applied the `black` code formatter to the codebase. (#481)

### Removed
- Dropped support for Python 3.7 and 3.8 (#462, #475)

### Security
- Added the `pip-audit` check to CI
  for potential security vulnerabilities of Python dependencies. (#476, #485)

## 1.16.1 - 2023-07-10
### Changed
- Changed `civis.io.civis_file_to_table` to not rely on table IDs for determining a table's existence (#464)

## 1.16.0 - 2021-12-14
### Added
- Added documentation around testing code using mocking (#447)
- Added the type of `civis.response.Response` and `civis.response.PaginatedResponse`
  returned in the API resources documentation (#438)
- Added job ID and run ID as custom headers in API calls (#437)
- Added support for Python 3.9 (#436)
- Added job ID and run ID to the exception message of `CivisJobFailure`
  coming from a `CivisFuture` object (#426)
- Added the `encoding` parameter to both `civis.io.read_civis` and `civis.io.read_civis_sql`,
  so that these two functions can retrieve non-UTF-8 data when `use_pandas` is `False`. (#424)
- `ContainerFuture` propagates error messages from logs (#416)
- Added EmptyResultError to `civis.io.read_civis` docs (#412)
- Added default values from swagger in client method's signature (#417)

### Changed
- Added a warning message when using `civis.io.file_to_civis` with file size of 0 bytes (#451)
- Specified that `civis.io.civis_file_to_table` can handle compressed files (#450)
- Explicitly stated CSV-like civis file format requirement in
  `civis.io.civis_file_to_table`'s docstring (#445)
- Called out the fact that `joblib.Parallel`'s `pre_dispatch` defaults to `"2*n_jobs"`
  in the Sphinx docs (#443)
- Updated `civis_api_spec.json`, moved it to under `civis/resources/`, and checked in
  a script to facilitate updating it again (#440, #441)
- Bumped version numbers for dependencies to allow their latest major releases (#436)
- Switched from TravisCI to CircleCI (#432)
- Moved the changes from #416 for propagating error messages
  from `ContainerFuture` to `CivisFuture` (#426)
- Updated the docstrings for `file_to_civis` (for `buf` and `expires_at`),
  `dataframe_to_file` (for `expires_at`), and `json_to_file` (for `expires_at`). (#427)
- Ability to use joblib 1.1.x (#429)

### Fixed
- Relaxed SQL type checking in `civis.io.civis_file_to_table` by casting to `VARCHAR`
  when type inconsistency is detected for a given column and at least one input file
  has `VARCHAR` (#439)
- Updated info about MacOS shell configuration file to be `~/.zshrc` (#444)
- Fixed the Sphinx docs to show details of multi-word API endpoints (#442)
- Dropped the buggy/unnecessary `_get_headers` in `civis.io.read_civis_sql` (#415)
- Clarified the `table_columns` parameter in `civis.io.*` functions (#434)
- Warned about the `retry_total` parameter of `civis.APIClient` being inactive and deprecated (#431)
- Converted `assert` statements in non-test code into proper error handling (#430, #435)
- Handled the index-out-of-bounds error when CSV preprocessing fails in `civis_file_to_table`
  by raising a more informative exception (#428)
- Corrected camel to snake case for "sql_type" in `io` docstrings, and added an input check to catch misspellings in the `table_columns` input (#419).

### Removed
- Dropped support for Python 3.6 (#436)
- Removed no-longer-used PubNub code (#425)
- Removed no-longer-supported Python 2 option for notebook creation in the CLI (#421)

### Security
- Turned on `safety` and `bandit` checks at CircleCI builds (#446)

## 1.15.1 - 2020-10-28
### Fixed
- fixes bug whereby calls with iterate=True do not retry (#413)

## 1.15.0 - 2020-09-29
### Changed
- Bump minimum pubnub version to `4.1.12` (#397)
- In `civis.io.civis_file_to_table`, ensure that data types are detected when table_columns are provided with no sql_types. Additionally, throw an error if some sql_types are provided and not others. (#400)
- Retain specific sql types when there are multiple input files and `table_columns` specified in `civis.io.civis_file_to_table` (#402)
- Removed Python 3.5 support (#404)
- Updated list of base API resources to include `aliases`, `git_repos`, `json_values`, `services`, and `storage_hosts` so that they show up in the sphinx docs (#406)
- Update the API spec at `civis/tests/civis_api_spec.json` so that new endpoints are included (e.g., `/exports/files/csv`) (#407)
- Refactor file cleaning logic for `civis.io.civis_file_to_table` (#405)
- Refactored retry logic to use tenacity package, added random jitter on retries, and retry on POST 429 and 503s. (#401)

### Fixed
- Fixed a workflows usage example in `docs/source/client.rst` that had an incorrect endpoint. (#409)
- Fixed a bug in parsing responses that included "update" as a key (e.g., in column information from `client.tables.get(...)`). (#410)

## 1.14.2 - 2020-06-03
### Added
- Added support for Python 3.8 (#391)

### Fixed
- Fixed a bug in the CLI tool which caused failed commands to exit with a 0 exit status. (#389)
- Fixed some issues that the newly-released flake8 3.8 complained about, including a buggy print statement for logging in run_joblib_func.py. (#394)
- Fixed a bug when cancelling jobs while using the Civis joblib backend. (#395)

### Changed
- Added additional detail to `civis.io.dataframe_to_civis`, `civis.io.csv_to_civis`, and `civis.io.civis_file_to_table`'s docstrings on the primary key parameter. (#388)
- Made polling threads for Civis futures be daemon threads so that Python processes will shut down properly in Python 3.8 (#391)
- Removed deprecation warning on the `file_id` parameter of `civis.io.civis_file_to_table`. The parameter name will be kept in v2. (#360, #393)
- Show tables of methods for each set of endpoints in the API Resources pages. (#396)

## 1.14.1 - 2020-04-22
### Fixed
- Fixed a bug in the `ServiceClient` where the API root path was not passed when generating classes. (#384)

## 1.14.0 - 2020-04-22
### Added
- Added `.outputs` method to retrieve outputs from `CivisFuture`
  objects. (#381)
- Added `table_columns` parameter to `civis.io.civis_file_to_table`, `civis.io.dataframe_to_civis`, and `civis.io.csv_to_civis` (#379)

### Fixed
- Fixed/relaxed version specifications for click, jsonref, and jsonschema. (#377)

### Removed

- Removed support for Python 2.7 and 3.4. (#378)

### Changed
- No longer require ServiceClient to be instantiated to parse a
  service api spec. (#382)


## 1.13.1 - 2020-03-06
### Added
- Suppressed FutureWarning from sklearn.externals.joblib. (#375)

## 1.13.0 - 2020-03-05
### Added
- Add `civis jobs follow-log` and `civis jobs follow-run-log` CLI commands. (#359)
- Add documentation for follow-log CLI Commands to main docs. (#367)

### Fixed
- Fixed a bug related to duplicating parent job parameters when using `civis.parallel.infer_backend_factory`. (#363)
- Fixed crashing on NULL fields in `civis sql` CLI command. (#366)
- Fixed `hidden` parameter not getting used in `civis.io.civis_file_to_table`. (#364)
- Fixed `effective_n_jobs` to account for `n_jobs=None`, which is a default for the LogisticsRegression in `sklearn=0.22.x`. (#365)
- Fixed crashing on NULL fields in `civis sql` CLI command (#366)
- Fixed a bug related to creating a ModelPipeline from a registered model. (#369)
- Fixed readme and setup.py to appease twine. (#373)

### Changed
- Made repeated invocations of `civis.tests.create_client_mock` faster by caching the real APIClient that the mock spec is based on (#371)

## 1.12.1 - 2020-02-10
### Fixed
- Fixed issue where client did not generate functions for deprecated API endpoints. (#353)
### Changed
- Changed `ServiceClient` to raise `CivisAPIError`. (#355)
- Updated documentation language for CivisML version. (#358)

## 1.12.0 - 2020-01-14
### Added
- Added method `get_storage_host_id` to the APIClient. (#328)
- Added debug logging to some `civis.io` functions. (#325)
- Added `ServiceClient` and `ServiceEndpoint` class. (#343)
- Added new arguments to `civis.io.civis_to_multifile_csv` to expose max_file_size parameter. (#342)

### Fixed
- Removed incorrect "optional" marker for the `sql` argument in I/O
  functions. (#338)
- Raise a more informative exception when calling `file_to_dataframe`
  on an expired file. (#337)
- `ModelPipeline.register_pretrained_model` should persist the user-supplied
  estimator object indefinitely. (#331)
- Fixed requirements.txt listing for `cloudpickle` -- `>=0.2`, not `<=0.2`. (#323)
- Fixed issue in `civis.io.read_civis_sql` when returning data that contains
  double quotes. (#328)
- Fixed issue with pyyaml version for Python 3.4 by requiring pyyaml version <=5.2

### Changed
- Updated cloudpickle and joblib dependencies. (#349)
- CivisML uses platform aliases instead of hard-coded template IDs. (#341, #347)
- CivisML versions and pre-installed packages are documented on Zendesk instead. (#341)
- Issue a `FutureWarning` on import for Python 2 and 3.4 users. (#333,
  #340)
- Pass `headers` and `delimiter` to Civis API endpoint for cleaning files in `civis.io.civis_file_to_table`. (#334)
- Issue a `FutureWarning` on import for Python 2 users. (#333)
- Update the Civis logo in the Sphinx documentation. (#330)
- Allow the `name` arg to be optional in `civis.io.file_to_civis`. (#324)
- Refactor `civis.io.civis_file_to_table` to use a new set of Civis API endpoints for cleaning and importing CSV files. (#328)
- Added new arguments to `civis.io.civis_file_to_table` to expose additional functionality from new Civis API endpoints. (#328)
- Added new arguments from `civis.io.civis_file_to_table` to `dataframe_to_civis` and `csv_to_civis` methods. (#328)

## 1.11.0 - 2019-08-26
### Added
- Add CLI command "sql" for command line SQL query execution. (#319)
- Add helper function (run_template) to run a template given its id and return
  either the JSON output or the associated file ids. (#318)
- Add helper function to list CivisML models. (#314)
- Added helper functions to share CivisML models with users or groups,
  patterned after the existing API sharing endpoints. (#315)
- Allow the base URL of the CLI to be configured through the
  `CIVIS_API_ENDPOINT` environment variable, like the civis Python module. (#312)
- Allow the CLI log level to be configured with the `CIVIS_LOG_LEVEL`
  environment variable with the standard `logging` module levels.
  For example: `CIVIS_LOG_LEVEL=DEBUG civis users list-me` (#312)
- Allow users to access `civis.utils.run_job` after an `import civis`. (#305)
- `civis.io.dataframe_to_file` and `civis.io.json_to_file` convenience functions.
  (#262, #304)
- Add the user's Python version to the User-Agent string. (#255, #301)
- Added a `last_response` parameter to the `APIClient` object. (#153, #302)
- The deprecate_param decorator can take multiple parameter names, to allow
  Python 2.7 compatibility for multiple deprecations. (#311)

### Fixed
- Added missing docs for `json_to_file` and `dataframe_to_file` (#320).
- Fix unintentional dependency on scikit-learn for `parallel` module tests. (#245, #303)
- Deprecate the `headers` parameter of `dataframe_to_civis` and always tell Civis
  whether the import has headers or not, rather than autodetecting. (#263, #307)
- Set `cloudpickle` requirements to <1.2 on Python v3.4. (#309)
- Fixed an issue in the CLI which prevented users from accessing GET /aliases/{id}
  and simultaneously generated a warning message. (#298, #316)

### Changed
- Loosened version requirements of `pyyaml` to include `pyyaml<=5.99`. (#293)
- Loosened version requirement of `jsonref` to include `0.2` to fix a
  DeprecationWarning under Python 3.7. (#295)
- Changed pubnub version requirement in requirements.txt to match setup.py
  (#295)
- Loosened version requirements of `click` to include v7 and `jsonschema`
  to include v3. (#286, #300)
- Surfaced `civis.io.split_schema_tablename` in the Sphinx docs. (#294)
- Loosen `joblib` version requirement to include v0.13 and add code to
  the Civis joblib backend which newer versions of `joblib` can take
  advantage of. Also loosened version requirement on `cloudpickle` to
  include v1. (#296, #299)
- Run all tests in Ubuntu Xenial. (#310)

## 1.10.0 - 2019-04-09
### Added
- `CivisFuture` has the `job_id` and `run_id` property attributes. (#290)

### Fixed
- Polling will treat `None` responses generated by spotty internet connections
  like responses with a non-DONE state. (#289)

## 1.9.4 - 2019-02-28
### Fixed
- `get_table_id` will correctly handle quoted schema.tablename. (#285)
- Fix parsing of empty responses from run cancellation endpoints. (#287)

## 1.9.3 - 2019-02-05
### Fixed
- Correct prediction template id for CivisML 1.0 (#278)
- `civis.ml.ModelFuture.table` checks for primary key before reading in
  data. (#276)

### Added
- Test for Python 3.7 compatibility (#277)

### Changed
- Updated mock API specs (#281)

## 1.9.2 - 2018-12-03
### Fixed
- `civis.io.civis_to_file` will now retry on S3 connection errors (#273)
- Buffers will be reset appropriately on connection failures during
  `civis.io.file_to_civis` (#273)


## 1.9.1 - 2018-11-15
### Fixed
- `_stash_dataframe_as_csv` in `civis/ml/_model.py` now uses a `StringIO`
  object which has the `getvalue` method (required by `pandas` v0.23.1
  if a file-like object is passed into `df.to_csv`). (#259)
- `civis_to_multifile_csv` fully respects the `client` keyword argument

### Added
- Added instructions in the README for adding an API key to a Windows 10
  environment
- Configured Windows CI using AppVeyor. (#258)

### Changed
- Coalesced `README.rst` and `index.rst`. (#254)
- joblib documentation has moved to readthedocs. (#267)

## 1.9.0 - 2018-04-25
### Fixed
- Added more robust parsing for tablename parsing in io.  You may now
  pass in tables like schema."tablename.with.periods".
- Adding in missing documentation for civis_file_to_table
- Include JSON files with pip distributions (#244)
- Added flush to `civis_to_file` when passed a user-created buffer,
  ensuring the buffer contains the entire file when subsequently read.
- Fix several tests in the `test_io` module (#248)
- Travis tests for Python 3.4 are now restricted to pandas<=0.20, the
  last version which supported Python 3.4 (#249)

### Added
- Added a utility function which can robustly split a Redshift schema name
  and table name which are presented as a single string joined by a "." (#225)
- Added docstrings for `civis.find` and `civis.find_one`. (#224)
- Executors in ``futures`` (and the joblib backend, which uses them) will now
  add "CIVIS_PARENT_JOB_ID" and "CIVIS_PARENT_RUN_ID" environment variables
  to the child jobs they create (#236)
- Update default CivisML version to v2.2. This includes a new function
  ``ModelPipeline.register_pretrained_model`` which allows users to train
  a model outside of Civis Platform and use CivisML to score it at scale (#242, #247).
- Added a new parameter ``dvs_to_predict`` to ``civis.ml.ModelPipeline.predict``.
  This allows users to select a subset of a model's outputs for scoring (#241).
- Added `civis.io.export_to_civis_file` to store results of a SQL query
  to a Civis file
- Surfaced `civis.find` and `civis.find_one` in the Sphinx docs. (#250)

### Changed
- Moved "Optional Dependencies" doc section to top of ML docs, and
  added clarifications for pre-defined models with non-sklearn
  estimators (#238)
- Switched to pip install-ing dependencies for building the documentation (#230)
- Added a merge rule for the changelog to .gitattributes (#229)
- Default to "all" API resources rather than "base".
- Updated documentation on algorithm hyperparameters to reflect changes with
  CivisML v2.2 release (#240)

## 1.8.1 - 2018-02-01
### Added
- Added a script for integration tests (smoke tests).

### Fixed
- Added missing string formatting to a log emit in file multipart upload and
  correct ordering of parameters in another log emit (#217)

### Changed
- Updated documentation with new information about predefined stacking
  estimators (#221)
- Updated CivisML 2.0 notebook (#214)
- Reworded output of `civis notebooks new` CLI command (#215)

## 1.8.0 - 2018-01-23
### Added
- Documentation updated to reflect CivisML 2.1 features (#209)
- ``civis.io.dataframe_to_civis``, ``civis.io.csv_to_civis``, and ``civis.io.civis_file_to_table`` functions now support the `diststyle` parameter.
- New notebook-related CLI commands: "new", "up", "down", and "open".
- Additional documentation for using the Civis joblib backend (#199)
- Documented additional soft dependencies for CivisML (#203)

### Changed
- Changed `ModelPipeline.train` default for `n_jobs` from 4 to `None`,
  so that `n_jobs` will be dynamically calculated by default (#203)
- Use "feather"-formatted files to send data from users to CivisML, if possible.
  Require this when using ``pd.Categorical`` types, since CSVs require us to
  re-infer column types, and this can fail. Using feather should also give a
  speed improvement; it reads and writes faster than CSVs and produces smaller files (#200).
- ``ModelFuture`` objects will emit any warnings which occurred during their
  corresponding CivisML job (#204)
- Removed line setting "n_jobs" from an example of CivisML prediction.
  Recommended use is to let CivisML determine the number of jobs itself (#211).
- Update maximum CivisML version to v2.1; adjust fallback logic such that users get
  the most recent available release (#212).

### Fixed
- Restored the pre-v1.7.0 default behavior of the ``joblib`` backend by setting the ``remote_backend``
  parameter default to 'sequential' as opposed to 'civis'. The default of 'civis' would launch additional
  containers in nested calls to ``joblib.Parallel``. (#205)
- If validation metadata are missing, ``ModelFuture`` objects will return ``None``
  for metrics or validation metadata, rather than issuing an exception (#208)
- Allowed callers to pass `index` and `encoding` arguments to the `to_csv` method through `dataframe_to_civis`.

### Performance Enhancements
- ``civis.io.file_to_civis`` now uses additional file handles for multipart upload instead of writing to disk to reduce disk usage
- ``civis.io.dataframe_to_civis`` writes dataframes to disk instead of using an in memory buffer

## 1.7.2 - 2018-01-09
### Fixed
- Relaxed requirement on ``cloudpickle`` version number (#187)
- Restore previous behavior of ``civis.io.civis_to_csv`` when using "compression='gzip'" (#195)

## 1.7.1 - 2017-11-16
### Fixed
- Specify escape character in ``civis.io.read_civis_sql`` when performing parallel unload
- Issue uploading files in ``civis.io.file_to_civis``
- Revert performance enhancement that will change format of file produced by ``civis.io.civis_to_csv``

## 1.7.0 - 2017-11-15
### Changed
- Updated CivisML template ids to v2.0 (#139)
- Optional arguments to API endpoints now display in function signatures.
  Function signatures show a default value of "DEFAULT"; arguments will still
  only be transmitted to the Civis Platform API when explicitly provided. (#140)
- ``APIClient.feature_flags`` has been deprecated to avoid a name collision
   with the feature_flags endpoint. In v2.0.0, ``APIClient.featureflags``
   will be renamed to ``APIClient.feature_flags``.
- The following APIClient attributes have been deprecated in favor of the
  attribute that includes underscores:
  ``APIClient.bocceclusters`` -> ``APIClient.bocce_clusters``
  ``APIClient.matchtargets`` -> ``APIClient.match_targets``
  ``APIClient.remotehosts`` -> ``APIClient.remote_hosts``
- ``civis.io.csv_to_civis`` and ``civis.io.dataframe_to_civis`` functions now use
  ``civis.io.file_to_civis`` and ``civis.io.civis_file_to_table`` functions instead
  of separate logic
- ``civis.io.file_to_civis``, ``civis.io.csv_to_civis`` and ``civis.io.dataframe_to_civis``
  now support files over 5GB
- Refactor internals of ``CivisFuture`` and ``PollableResult`` to centralize handling
  of threads and ``pubnub`` subscription.
- Updated API specification and base resources to include all general
  availability endpoints.
- Changed ``civis.io.file_to_civis`` and ``civis.io.civis_to_file`` to allow
  strings for paths to local files in addition to just file/buffer objects.

### Fixed
- Fixed parsing of multiword endpoints. Parsing no longer removes underscores
  in endpoint names.
- In ``civis.futures.ContainerFuture``, return ``False`` when users attempt to cancel
  an already-completed job. Previously, the object would sometimes give a ``CivisAPIError``
  with a 404 status code. This fix affects the executors and joblib backend, which
  use the ``ContainerFuture``.
- Tell ``flake8`` to ignore a broad except in a ``CivisFuture`` callback.
- Close open sockets (in both the ``APIClient`` and ``CivisFuture``)  when they're no
  longer needed, so as to not use more system file handles than necessary (#173).
- Correct treatment of ``FileNotFoundError`` in Python 2 (#176).
- Fixed parsing of endpoints containing hyphens.  Hyphens are replaced with
  underscores.
- Use ``civis.compat.TemporaryDirectory`` in ``civis.io.file_to_civis`` to be
  compatible with Python 2.7
- Catch notifications sent up to 30 seconds before the ``CivisFuture`` connects.
  Fixes a bug where we would sometimes miss an immediate error on SQL scripts (#174).

### Added
- Documentation updated to include new CivisML features (#137).
- ``civis.resources.cache_api_spec`` function to make it easier to record the
  current API spec locally (#141).
- Autospecced mock of the ``APIClient`` for use in testing third-party code which
  uses this library (#141).
- Added `etl`, `n_jobs`, and `validation_data` arguments to
  ModelPipeline.train (#139).
- Added `cpu`, `memory`, and `disk` arguments to ModelPipeline.predict
  (#139).
- Added ``remote_backend`` keyword to the ``civis.parallel.make_backend_factory``
  and ``civis.parallel.infer_backend_factory`` in order to set the joblib
  backend in the container for nested calls to ``joblib.Parallel``.
- Added the PyPI trove classifiers for Python 3.4 and 3.6 (#152).
- ``civis.io.civis_file_to_table`` function to import an existing Civis file
  to a table
- ``civis.io.file_to_civis`` function will now automatically retry uploads to
  the Civis Platform up to 5 times if is there is an HTTPError, ConnectionError
  or ConnectionTimeout
- Additional documentation about the use case for the Civis joblib backend.
- Added a note about serializing ``ModelPipeline`` ``APIClient`` objects to the docstring.
- Added `civis notebooks download` command-line interface command to facilitate
  downloading notebooks.

### Performance Enhancements
- ``civis.io.file_to_civis`` now takes advantage of multipart uploads to chunk
  files and perform I/O in parallel
- ``civis.io.civis_to_csv`` and ``civis.io.read_civis_sql`` will always request
  data with gzip compression to reduce I/O. Also, they will attempt to fetch
  headers in a separate query so that data can be unloaded in parallel
- ``civis.io.civis_to_csv`` with ``compression='gzip'`` currently returns a file
  with no compression. In a future release, ``compression='gzip'`` will return a
  gzip compressed file.

## 1.6.2 - 2017-09-08
### Changed
- Added explanatory text to CivisML_parallel_training.ipynb (#126).

### Fixed
- Added `ResourceWarning` for Python 2.7 (#128).
- Added `TypeError` for multi-indexed dataframes when used as input to
  CivisML (#131).
- ``ModelPipeline.from_existing`` will warn if users attempt to recreate
  a model trained with a newer version of CivisML, and fall back on the
  most recent prediction template it knows of (#134).
- Make the `PaginatedResponse` returned by LIST endpoints a full iterator.
  This also makes the `iterator=True` parameter work in Python 2.
- When using ``civis.io.civis_to_csv``, emit a warning on SQL queries which
  return no results instead of allowing a cryptic ``IndexError`` to surface (#135).
- Fixed the example code snippet for ``civis.io.civis_to_multifile_csv``.
  Also provided more details on its return dict in the docstring.
- Pinned down `sphinx_rtd_theme` and `numpydoc` in `dev-requirements.txt`
  for building the documentation.

### Added
- Jupyter notebook with demonstrations of use patterns and abstractions in the Python API client (#127).

## 1.6.1 - 2017-08-22
### Changed
- Catch unnecessary warning while importing xgboost in CivisML_parallel_training.ipynb (#121)

### Fixed
- Fixed bug where instantiating a new model via ``ModelPipeline.from_existing`` from an existing model with empty "PARAMS" and "CV_PARAMS" boxes fails (#122).
- Users can now access the ``ml`` and ``parallel`` namespaces from the base ``civis`` namespace (#123).
- Parameters in the Civis API documentation now display in the proper order (#124).

## 1.6.0 - 2017-07-27
### Changed
- Edited example for safer null value handling
- Make ``pubnub`` and ``joblib`` hard dependencies instead of optional dependencies (#110).
- Retry network errors and wait for API rate limit refresh when using the CLI (#117).
- The CLI now provides a User-Agent header which starts with "civis-cli" (#117)
- Include ``pandas`` and ``sklearn``-dependent code in Travis CI tests.

### Added
- Version 1.1 of CivisML, with custom dependency installation from remote git hosting services (i.e., Github, Bitbucket).
- Added email notifications option to ``ModelPipeline``.
- Added custom ``joblib`` backend for multiprocessing in the Civis Platform. Public-facing functions are ``make_backend_factory``, ``make_backend_template_factory``, and ``infer_backend_factory``. Includes a new hard dependency on ``cloudpickle`` to facilitate code transport.

### Fixed
- Fixed a bug where the version of a dependency for Python 2.7 usage was incorrectly specified.
- Non-seekable file-like objects can now be provided to ``civis.io.file_to_civis``. Only seekable file-like objects will be streamed.
- The ``civis.ml.ModelFuture`` no longer raises an exception if its model job is cancelled.
- The CLI's API spec cache now expires after 24 hours instead of 10 seconds.

## 1.5.2 - 2017-05-17
### Fixed
- Fixed a bug where ``ModelFuture.validation_metadata`` would not source training job metadata for a ``ModelFuture`` corresponding to prediction job (#90).
- Added more locks to improve thread safety in the ``PollableResult`` and ``CivisFuture``.
- Fix issue with Python 2/3 dependency management (#89).

## 1.5.1 - 2017-05-15
### Fixed
- Fixed a bug which caused an exception to be set on all ``ModelFuture`` objects, regardless of job status (#86).
- Fixed a bug which made the ``ModelPipeline`` unable to generate prediction jobs for models trained with v0.5 templates (#84).
- Handle the case when inputs to ``ModelFuture`` are ``numpy.int64`` (or other non-``integer`` ints) (#85).

### Changed
- Convert `README.md` (Markdown) to `README.rst` (reStructuredText).

## 1.5.0 - 2017-05-11
### Added
- Retries to http request in ``get_swagger_spec`` to make calls to ``APIClient`` robust to network failure
- Parameter ``local_api_spec`` to ``APIClient`` to allow creation of client from local cache
- Clarify ``civis.io.dataframe_to_civis`` docstring with a note about treatment of the index.
- Added functions ``civis.io.file_id_from_run_output``, ``civis.io.file_to_dataframe``, and ``civis.io.file_to_json``.
- Added ``civis.ml`` namespace with ``ModelPipeline`` interface to Civis Platform modeling capabilities.
- Added ``examples`` directory with sample ``ModelPipeline`` code from ``civis.ml``.
- Python 2.7 compatibility

### Fixed
- Corrected the defaults listed in the docstring for ``civis.io.civis_to_multifile_csv``.
- Do not allow uploading of files greater than 5GB to S3 (#58).
- Revised example code of docstring of civis_to_file to use bytes when downloading file

### Changed
- Modified retry behavior so that 413, 429, or 503 errors accompanied by a "Retry-After" header will be retried regardless of the HTTP verb used.
- Add CSV settings arguments to ``civis.io.civis_to_csv`` function.
- Refactored use of "swagger" language.  ``get_swagger_spec`` is now ``get_api_spec`` and ``parse_swagger`` is now ``parse_api_spec``.
- Modified ``CivisFuture`` so if PubNub is disconnected, it will fall back to polling on a shorter interval.

## 1.4.0 - 2017-03-17
### API Changes
- Deprecate ``api_key`` input to higher-level functions and classes in favor of an ``APIClient`` input. The ``api_key`` will be removed in v2.0.0. (#46)

### Fixed
- Improved threading implementation in ``PollableResult`` so that it no longer blocks interpreter shutdown.
- Allow the base url of the API to be configured through the ``CIVIS_API_ENDPOINT`` environment variable. (#43)

### Added
- Decorator function for deprecating parameters (#46)

## 1.3.0 - 2017-03-07
### Added
- `civis.futures.CivisFuture` for tracking future results

### Performance Enhancements
- ``civis.io.file_to_civis`` will perform a streaming upload to Platform if the optional ``requests-toolbelt`` package is installed.
- Replace all ``PollableResult`` return values with ``CivisFuture`` to reduce the number of API calls and increase speed

## 1.2.0 - 2017-02-08
### Added
- support for multifile csv exports
- support for subscription based polling

### Changed
- civis.io functions use the "hidden" API option to keep jobs out of the UI. Deprecate the "archive" parameter in favor of "hidden".
- civis.io.query_civis now has a "hidden" parameter which defaults to True
- expose `poller` and `poller_args` as public attributes in `PollableResults`
- update to  `default_credential` to handle pagination in `credentials.list` endpoint.

### Fixed
- miscellaneous documentation fixes
- unexpected keyword arguments passed to `APIClient` methods now raise appropriate TypeError

### Performance Enhancements
- Decrease time required to create client objects from ~0.6 seconds to ~150 us for all objects after the first in a session

## 1.1.0 - 2016-12-09
### Changed
- civis.io reads/writes to/from memory instead of disk where appropriate
- Minor documentation corrections

### Fixed
- 204/205 responses now return valid Response object

## 1.0.0 - 2016-11-07
### Added
- Initial release<|MERGE_RESOLUTION|>--- conflicted
+++ resolved
@@ -7,7 +7,6 @@
 ## Unreleased
 
 ### Added
-<<<<<<< HEAD
 - The `civis.io.*` functions for dataframes support polars in addition to pandas. (#511)
     * For `civis.io.read_civis_sql` and `civis.io.read_civis`:
         The new kwarg `return_as` has been added. It defaults to `"list"` to maintain
@@ -19,8 +18,6 @@
         The new kwarg `return_as` has been added. It defaults to `"pandas"` to maintain
         the same return behavior as civis-python <= v2.5.0.
         To return a polars dataframe, set `return_as` to `"polars"`.
-=======
->>>>>>> 1469c6fa
 - Added examples to `civis.utils.job_logs()` docstring (#510)
 
 ### Changed
