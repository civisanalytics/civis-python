# Change Log
All notable changes to this project will be documented in this file.
This project adheres to [Semantic Versioning](http://semver.org/).

## Unreleased
### Added
- Added job ID and run ID to the exception message of `CivisJobFailure`
  coming from a `CivisFuture` object (#426)
- Added the `encoding` parameter to both `civis.io.read_civis` and `civis.io.read_civis_sql`,
  so that these two functions can retrieve non-UTF-8 data when `use_pandas` is `False`. (#424)
- `ContainerFuture` propagates error messages from logs (#416)
- Added EmptyResultError to `civis.io.read_civis` docs (#412)
- Added default values from swagger in client method's signature (#417)

### Changed
<<<<<<< HEAD
- Moved the changes from #416 for propagating error messages
  from `ContainerFuture` to `CivisFuture` (#426)
=======
- Updated the docstrings for `file_to_civis` (for `buf` and `expires_at`),
  `dataframe_to_file` (for `expires_at`), and `json_to_file` (for `expires_at`). (#427)
>>>>>>> 5fbf6281

### Fixed
- Corrected camel to snake case for "sql_type" in `io` docstrings, and added an input check to catch misspellings in the `table_columns` input (#419).
- Removed no-longer-supported Python 2 option for notebook creation in the CLI (#421)
- Removed no-longer-used PubNub code (#425)

## 1.15.1 - 2020-10-28
### Fixed
- fixes bug whereby calls with iterate=True do not retry (#413)

## 1.15.0 - 2020-09-29
### Changed
- Bump minimum pubnub version to `4.1.12` (#397)
- In `civis.io.civis_file_to_table`, ensure that data types are detected when table_columns are provided with no sql_types. Additionally, throw an error if some sql_types are provided and not others. (#400)
- Retain specific sql types when there are multiple input files and `table_columns` specified in `civis.io.civis_file_to_table` (#402)
- Removed Python 3.5 support (#404)
- Updated list of base API resources to include `aliases`, `git_repos`, `json_values`, `services`, and `storage_hosts` so that they show up in the sphinx docs (#406)
- Update the API spec at `civis/tests/civis_api_spec.json` so that new endpoints are included (e.g., `/exports/files/csv`) (#407)
- Refactor file cleaning logic for `civis.io.civis_file_to_table` (#405)
- Refactored retry logic to use tenacity package, added random jitter on retries, and retry on POST 429 and 503s. (#401)

### Fixed
- Fixed a workflows usage example in `docs/source/client.rst` that had an incorrect endpoint. (#409)
- Fixed a bug in parsing responses that included "update" as a key (e.g., in column information from `client.tables.get(...)`). (#410)

## 1.14.2 - 2020-06-03
### Added
- Added support for Python 3.8 (#391)

### Fixed
- Fixed a bug in the CLI tool which caused failed commands to exit with a 0 exit status. (#389)
- Fixed some issues that the newly-released flake8 3.8 complained about, including a buggy print statement for logging in run_joblib_func.py. (#394)
- Fixed a bug when cancelling jobs while using the Civis joblib backend. (#395)

### Changed
- Added additional detail to `civis.io.dataframe_to_civis`, `civis.io.csv_to_civis`, and `civis.io.civis_file_to_table`'s docstrings on the primary key parameter. (#388)
- Made polling threads for Civis futures be daemon threads so that Python processes will shut down properly in Python 3.8 (#391)
- Removed deprecation warning on the `file_id` parameter of `civis.io.civis_file_to_table`. The parameter name will be kept in v2. (#360, #393)
- Show tables of methods for each set of endpoints in the API Resources pages. (#396)

## 1.14.1 - 2020-04-22
### Fixed
- Fixed a bug in the `ServiceClient` where the API root path was not passed when generating classes. (#384)

## 1.14.0 - 2020-04-22
### Added
- Added `.outputs` method to retrieve outputs from `CivisFuture`
  objects. (#381)
- Added `table_columns` parameter to `civis.io.civis_file_to_table`, `civis.io.dataframe_to_civis`, and `civis.io.csv_to_civis` (#379)

### Fixed
- Fixed/relaxed version specifications for click, jsonref, and jsonschema. (#377)

### Removed

- Removed support for Python 2.7 and 3.4. (#378)

### Changed
- No longer require ServiceClient to be instantiated to parse a
  service api spec. (#382)


## 1.13.1 - 2020-03-06
### Added
- Suppressed FutureWarning from sklearn.externals.joblib. (#375)

## 1.13.0 - 2020-03-05
### Added
- Add `civis jobs follow-log` and `civis jobs follow-run-log` CLI commands. (#359)
- Add documentation for follow-log CLI Commands to main docs. (#367)

### Fixed
- Fixed a bug related to duplicating parent job parameters when using `civis.parallel.infer_backend_factory`. (#363)
- Fixed crashing on NULL fields in `civis sql` CLI command. (#366)
- Fixed `hidden` parameter not getting used in `civis.io.civis_file_to_table`. (#364)
- Fixed `effective_n_jobs` to account for `n_jobs=None`, which is a default for the LogisticsRegression in `sklearn=0.22.x`. (#365)
- Fixed crashing on NULL fields in `civis sql` CLI command (#366)
- Fixed a bug related to creating a ModelPipeline from a registered model. (#369)
- Fixed readme and setup.py to appease twine. (#373)

### Changed
- Made repeated invocations of `civis.tests.create_client_mock` faster by caching the real APIClient that the mock spec is based on (#371)

## 1.12.1 - 2020-02-10
### Fixed
- Fixed issue where client did not generate functions for deprecated API endpoints. (#353)
### Changed
- Changed `ServiceClient` to raise `CivisAPIError`. (#355)
- Updated documentation language for CivisML version. (#358)

## 1.12.0 - 2020-01-14
### Added
- Added method `get_storage_host_id` to the APIClient. (#328)
- Added debug logging to some `civis.io` functions. (#325)
- Added `ServiceClient` and `ServiceEndpoint` class. (#343)
- Added new arguments to `civis.io.civis_to_multifile_csv` to expose max_file_size parameter. (#342)

### Fixed
- Removed incorrect "optional" marker for the `sql` argument in I/O
  functions. (#338)
- Raise a more informative exception when calling `file_to_dataframe`
  on an expired file. (#337)
- `ModelPipeline.register_pretrained_model` should persist the user-supplied
  estimator object indefinitely. (#331)
- Fixed requirements.txt listing for `cloudpickle` -- `>=0.2`, not `<=0.2`. (#323)
- Fixed issue in `civis.io.read_civis_sql` when returning data that contains
  double quotes. (#328)
- Fixed issue with pyyaml version for Python 3.4 by requiring pyyaml version <=5.2

### Changed
- Updated cloudpickle and joblib dependencies. (#349)
- CivisML uses platform aliases instead of hard-coded template IDs. (#341, #347)
- CivisML versions and pre-installed packages are documented on Zendesk instead. (#341)
- Issue a `FutureWarning` on import for Python 2 and 3.4 users. (#333,
  #340)
- Pass `headers` and `delimiter` to Civis API endpoint for cleaning files in `civis.io.civis_file_to_table`. (#334)
- Issue a `FutureWarning` on import for Python 2 users. (#333)
- Update the Civis logo in the Sphinx documentation. (#330)
- Allow the `name` arg to be optional in `civis.io.file_to_civis`. (#324)
- Refactor `civis.io.civis_file_to_table` to use a new set of Civis API endpoints for cleaning and importing CSV files. (#328)
- Added new arguments to `civis.io.civis_file_to_table` to expose additional functionality from new Civis API endpoints. (#328)
- Added new arguments from `civis.io.civis_file_to_table` to `dataframe_to_civis` and `csv_to_civis` methods. (#328)

## 1.11.0 - 2019-08-26
### Added
- Add CLI command "sql" for command line SQL query execution. (#319)
- Add helper function (run_template) to run a template given its id and return
  either the JSON output or the associated file ids. (#318)
- Add helper function to list CivisML models. (#314)
- Added helper functions to share CivisML models with users or groups,
  patterned after the existing API sharing endpoints. (#315)
- Allow the base URL of the CLI to be configured through the
  `CIVIS_API_ENDPOINT` environment variable, like the civis Python module. (#312)
- Allow the CLI log level to be configured with the `CIVIS_LOG_LEVEL`
  environment variable with the standard `logging` module levels.
  For example: `CIVIS_LOG_LEVEL=DEBUG civis users list-me` (#312)
- Allow users to access `civis.utils.run_job` after an `import civis`. (#305)
- `civis.io.dataframe_to_file` and `civis.io.json_to_file` convenience functions.
  (#262, #304)
- Add the user's Python version to the User-Agent string. (#255, #301)
- Added a `last_response` parameter to the `APIClient` object. (#153, #302)
- The deprecate_param decorator can take multiple parameter names, to allow
  Python 2.7 compatibility for multiple deprecations. (#311)

### Fixed
- Added missing docs for `json_to_file` and `dataframe_to_file` (#320).
- Fix unintentional dependency on scikit-learn for `parallel` module tests. (#245, #303)
- Deprecate the `headers` parameter of `dataframe_to_civis` and always tell Civis
  whether the import has headers or not, rather than autodetecting. (#263, #307)
- Set `cloudpickle` requirements to <1.2 on Python v3.4. (#309)
- Fixed an issue in the CLI which prevented users from accessing GET /aliases/{id}
  and simultaneously generated a warning message. (#298, #316)

### Changed
- Loosened version requirements of `pyyaml` to include `pyyaml<=5.99`. (#293)
- Loosened version requirement of `jsonref` to include `0.2` to fix a
  DeprecationWarning under Python 3.7. (#295)
- Changed pubnub version requirement in requirements.txt to match setup.py
  (#295)
- Loosened version requirements of `click` to include v7 and `jsonschema`
  to include v3. (#286, #300)
- Surfaced `civis.io.split_schema_tablename` in the Sphinx docs. (#294)
- Loosen `joblib` version requirement to include v0.13 and add code to
  the Civis joblib backend which newer versions of `joblib` can take
  advantage of. Also loosened version requirement on `cloudpickle` to
  include v1. (#296, #299)
- Run all tests in Ubuntu Xenial. (#310)

## 1.10.0 - 2019-04-09
### Added
- `CivisFuture` has the `job_id` and `run_id` property attributes. (#290)

### Fixed
- Polling will treat `None` responses generated by spotty internet connections
  like responses with a non-DONE state. (#289)

## 1.9.4 - 2019-02-28
### Fixed
- `get_table_id` will correctly handle quoted schema.tablename. (#285)
- Fix parsing of empty responses from run cancellation endpoints. (#287)

## 1.9.3 - 2019-02-05
### Fixed
- Correct prediction template id for CivisML 1.0 (#278)
- `civis.ml.ModelFuture.table` checks for primary key before reading in
  data. (#276)

### Added
- Test for Python 3.7 compatibility (#277)

### Changed
- Updated mock API specs (#281)

## 1.9.2 - 2018-12-03
### Fixed
- `civis.io.civis_to_file` will now retry on S3 connection errors (#273)
- Buffers will be reset appropriately on connection failures during
  `civis.io.file_to_civis` (#273)


## 1.9.1 - 2018-11-15
### Fixed
- `_stash_dataframe_as_csv` in `civis/ml/_model.py` now uses a `StringIO`
  object which has the `getvalue` method (required by `pandas` v0.23.1
  if a file-like object is passed into `df.to_csv`). (#259)
- `civis_to_multifile_csv` fully respects the `client` keyword argument

### Added
- Added instructions in the README for adding an API key to a Windows 10
  environment
- Configured Windows CI using AppVeyor. (#258)

### Changed
- Coalesced `README.rst` and `index.rst`. (#254)
- joblib documentation has moved to readthedocs. (#267)

## 1.9.0 - 2018-04-25
### Fixed
- Added more robust parsing for tablename parsing in io.  You may now
  pass in tables like schema."tablename.with.periods".
- Adding in missing documentation for civis_file_to_table
- Include JSON files with pip distributions (#244)
- Added flush to `civis_to_file` when passed a user-created buffer,
  ensuring the buffer contains the entire file when subsequently read.
- Fix several tests in the `test_io` module (#248)
- Travis tests for Python 3.4 are now restricted to pandas<=0.20, the
  last version which supported Python 3.4 (#249)

### Added
- Added a utility function which can robustly split a Redshift schema name
  and table name which are presented as a single string joined by a "." (#225)
- Added docstrings for `civis.find` and `civis.find_one`. (#224)
- Executors in ``futures`` (and the joblib backend, which uses them) will now
  add "CIVIS_PARENT_JOB_ID" and "CIVIS_PARENT_RUN_ID" environment variables
  to the child jobs they create (#236)
- Update default CivisML version to v2.2. This includes a new function
  ``ModelPipeline.register_pretrained_model`` which allows users to train
  a model outside of Civis Platform and use CivisML to score it at scale (#242, #247).
- Added a new parameter ``dvs_to_predict`` to ``civis.ml.ModelPipeline.predict``.
  This allows users to select a subset of a model's outputs for scoring (#241).
- Added `civis.io.export_to_civis_file` to store results of a SQL query
  to a Civis file
- Surfaced `civis.find` and `civis.find_one` in the Sphinx docs. (#250)

### Changed
- Moved "Optional Dependencies" doc section to top of ML docs, and
  added clarifications for pre-defined models with non-sklearn
  estimators (#238)
- Switched to pip install-ing dependencies for building the documentation (#230)
- Added a merge rule for the changelog to .gitattributes (#229)
- Default to "all" API resources rather than "base".
- Updated documentation on algorithm hyperparameters to reflect changes with
  CivisML v2.2 release (#240)

## 1.8.1 - 2018-02-01
### Added
- Added a script for integration tests (smoke tests).

### Fixed
- Added missing string formatting to a log emit in file multipart upload and
  correct ordering of parameters in another log emit (#217)

### Changed
- Updated documentation with new information about predefined stacking
  estimators (#221)
- Updated CivisML 2.0 notebook (#214)
- Reworded output of `civis notebooks new` CLI command (#215)

## 1.8.0 - 2018-01-23
### Added
- Documentation updated to reflect CivisML 2.1 features (#209)
- ``civis.io.dataframe_to_civis``, ``civis.io.csv_to_civis``, and ``civis.io.civis_file_to_table`` functions now support the `diststyle` parameter.
- New notebook-related CLI commands: "new", "up", "down", and "open".
- Additional documentation for using the Civis joblib backend (#199)
- Documented additional soft dependencies for CivisML (#203)

### Changed
- Changed `ModelPipeline.train` default for `n_jobs` from 4 to `None`,
  so that `n_jobs` will be dynamically calculated by default (#203)
- Use "feather"-formatted files to send data from users to CivisML, if possible.
  Require this when using ``pd.Categorical`` types, since CSVs require us to
  re-infer column types, and this can fail. Using feather should also give a
  speed improvement; it reads and writes faster than CSVs and produces smaller files (#200).
- ``ModelFuture`` objects will emit any warnings which occurred during their
  corresponding CivisML job (#204)
- Removed line setting "n_jobs" from an example of CivisML prediction.
  Recommended use is to let CivisML determine the number of jobs itself (#211).
- Update maximum CivisML version to v2.1; adjust fallback logic such that users get
  the most recent available release (#212).

### Fixed
- Restored the pre-v1.7.0 default behavior of the ``joblib`` backend by setting the ``remote_backend``
  parameter default to 'sequential' as opposed to 'civis'. The default of 'civis' would launch additional
  containers in nested calls to ``joblib.Parallel``. (#205)
- If validation metadata are missing, ``ModelFuture`` objects will return ``None``
  for metrics or validation metadata, rather than issuing an exception (#208)
- Allowed callers to pass `index` and `encoding` arguments to the `to_csv` method through `dataframe_to_civis`.

### Performance Enhancements
- ``civis.io.file_to_civis`` now uses additional file handles for multipart upload instead of writing to disk to reduce disk usage
- ``civis.io.dataframe_to_civis`` writes dataframes to disk instead of using an in memory buffer

## 1.7.2 - 2018-01-09
### Fixed
- Relaxed requirement on ``cloudpickle`` version number (#187)
- Restore previous behavior of ``civis.io.civis_to_csv`` when using "compression='gzip'" (#195)

## 1.7.1 - 2017-11-16
### Fixed
- Specify escape character in ``civis.io.read_civis_sql`` when performing parallel unload
- Issue uploading files in ``civis.io.file_to_civis``
- Revert performance enhancement that will change format of file produced by ``civis.io.civis_to_csv``

## 1.7.0 - 2017-11-15
### Changed
- Updated CivisML template ids to v2.0 (#139)
- Optional arguments to API endpoints now display in function signatures.
  Function signatures show a default value of "DEFAULT"; arguments will still
  only be transmitted to the Civis Platform API when explicitly provided. (#140)
- ``APIClient.feature_flags`` has been deprecated to avoid a name collision
   with the feature_flags endpoint. In v2.0.0, ``APIClient.featureflags``
   will be renamed to ``APIClient.feature_flags``.
- The following APIClient attributes have been deprecated in favor of the
  attribute that includes underscores:
  ``APIClient.bocceclusters`` -> ``APIClient.bocce_clusters``
  ``APIClient.matchtargets`` -> ``APIClient.match_targets``
  ``APIClient.remotehosts`` -> ``APIClient.remote_hosts``
- ``civis.io.csv_to_civis`` and ``civis.io.dataframe_to_civis`` functions now use
  ``civis.io.file_to_civis`` and ``civis.io.civis_file_to_table`` functions instead
  of separate logic
- ``civis.io.file_to_civis``, ``civis.io.csv_to_civis`` and ``civis.io.dataframe_to_civis``
  now support files over 5GB
- Refactor internals of ``CivisFuture`` and ``PollableResult`` to centralize handling
  of threads and ``pubnub`` subscription.
- Updated API specification and base resources to include all general
  availability endpoints.
- Changed ``civis.io.file_to_civis`` and ``civis.io.civis_to_file`` to allow
  strings for paths to local files in addition to just file/buffer objects.

### Fixed
- Fixed parsing of multiword endpoints. Parsing no longer removes underscores
  in endpoint names.
- In ``civis.futures.ContainerFuture``, return ``False`` when users attempt to cancel
  an already-completed job. Previously, the object would sometimes give a ``CivisAPIError``
  with a 404 status code. This fix affects the executors and joblib backend, which
  use the ``ContainerFuture``.
- Tell ``flake8`` to ignore a broad except in a ``CivisFuture`` callback.
- Close open sockets (in both the ``APIClient`` and ``CivisFuture``)  when they're no
  longer needed, so as to not use more system file handles than necessary (#173).
- Correct treatment of ``FileNotFoundError`` in Python 2 (#176).
- Fixed parsing of endpoints containing hyphens.  Hyphens are replaced with
  underscores.
- Use ``civis.compat.TemporaryDirectory`` in ``civis.io.file_to_civis`` to be
  compatible with Python 2.7
- Catch notifications sent up to 30 seconds before the ``CivisFuture`` connects.
  Fixes a bug where we would sometimes miss an immediate error on SQL scripts (#174).

### Added
- Documentation updated to include new CivisML features (#137).
- ``civis.resources.cache_api_spec`` function to make it easier to record the
  current API spec locally (#141).
- Autospecced mock of the ``APIClient`` for use in testing third-party code which
  uses this library (#141).
- Added `etl`, `n_jobs`, and `validation_data` arguments to
  ModelPipeline.train (#139).
- Added `cpu`, `memory`, and `disk` arguments to ModelPipeline.predict
  (#139).
- Added ``remote_backend`` keyword to the ``civis.parallel.make_backend_factory``
  and ``civis.parallel.infer_backend_factory`` in order to set the joblib
  backend in the container for nested calls to ``joblib.Parallel``.
- Added the PyPI trove classifiers for Python 3.4 and 3.6 (#152).
- ``civis.io.civis_file_to_table`` function to import an existing Civis file
  to a table
- ``civis.io.file_to_civis`` function will now automatically retry uploads to
  the Civis Platform up to 5 times if is there is an HTTPError, ConnectionError
  or ConnectionTimeout
- Additional documentation about the use case for the Civis joblib backend.
- Added a note about serializing ``ModelPipeline`` ``APIClient`` objects to the docstring.
- Added `civis notebooks download` command-line interface command to facilitate
  downloading notebooks.

### Performance Enhancements
- ``civis.io.file_to_civis`` now takes advantage of multipart uploads to chunk
  files and perform I/O in parallel
- ``civis.io.civis_to_csv`` and ``civis.io.read_civis_sql`` will always request
  data with gzip compression to reduce I/O. Also, they will attempt to fetch
  headers in a separate query so that data can be unloaded in parallel
- ``civis.io.civis_to_csv`` with ``compression='gzip'`` currently returns a file
  with no compression. In a future release, ``compression='gzip'`` will return a
  gzip compressed file.

## 1.6.2 - 2017-09-08
### Changed
- Added explanatory text to CivisML_parallel_training.ipynb (#126).

### Fixed
- Added `ResourceWarning` for Python 2.7 (#128).
- Added `TypeError` for multi-indexed dataframes when used as input to
  CivisML (#131).
- ``ModelPipeline.from_existing`` will warn if users attempt to recreate
  a model trained with a newer version of CivisML, and fall back on the
  most recent prediction template it knows of (#134).
- Make the `PaginatedResponse` returned by LIST endpoints a full iterator.
  This also makes the `iterator=True` parameter work in Python 2.
- When using ``civis.io.civis_to_csv``, emit a warning on SQL queries which
  return no results instead of allowing a cryptic ``IndexError`` to surface (#135).
- Fixed the example code snippet for ``civis.io.civis_to_multifile_csv``.
  Also provided more details on its return dict in the docstring.
- Pinned down `sphinx_rtd_theme` and `numpydoc` in `dev-requirements.txt`
  for building the documentation.

### Added
- Jupyter notebook with demonstrations of use patterns and abstractions in the Python API client (#127).

## 1.6.1 - 2017-08-22
### Changed
- Catch unnecessary warning while importing xgboost in CivisML_parallel_training.ipynb (#121)

### Fixed
- Fixed bug where instantiating a new model via ``ModelPipeline.from_existing`` from an existing model with empty "PARAMS" and "CV_PARAMS" boxes fails (#122).
- Users can now access the ``ml`` and ``parallel`` namespaces from the base ``civis`` namespace (#123).
- Parameters in the Civis API documentation now display in the proper order (#124).

## 1.6.0 - 2017-07-27
### Changed
- Edited example for safer null value handling
- Make ``pubnub`` and ``joblib`` hard dependencies instead of optional dependencies (#110).
- Retry network errors and wait for API rate limit refresh when using the CLI (#117).
- The CLI now provides a User-Agent header which starts with "civis-cli" (#117)
- Include ``pandas`` and ``sklearn``-dependent code in Travis CI tests.

### Added
- Version 1.1 of CivisML, with custom dependency installation from remote git hosting services (i.e., Github, Bitbucket).
- Added email notifications option to ``ModelPipeline``.
- Added custom ``joblib`` backend for multiprocessing in the Civis Platform. Public-facing functions are ``make_backend_factory``, ``make_backend_template_factory``, and ``infer_backend_factory``. Includes a new hard dependency on ``cloudpickle`` to facilitate code transport.

### Fixed
- Fixed a bug where the version of a dependency for Python 2.7 usage was incorrectly specified.
- Non-seekable file-like objects can now be provided to ``civis.io.file_to_civis``. Only seekable file-like objects will be streamed.
- The ``civis.ml.ModelFuture`` no longer raises an exception if its model job is cancelled.
- The CLI's API spec cache now expires after 24 hours instead of 10 seconds.

## 1.5.2 - 2017-05-17
### Fixed
- Fixed a bug where ``ModelFuture.validation_metadata`` would not source training job metadata for a ``ModelFuture`` corresponding to prediction job (#90).
- Added more locks to improve thread safety in the ``PollableResult`` and ``CivisFuture``.
- Fix issue with Python 2/3 dependency management (#89).

## 1.5.1 - 2017-05-15
### Fixed
- Fixed a bug which caused an exception to be set on all ``ModelFuture`` objects, regardless of job status (#86).
- Fixed a bug which made the ``ModelPipeline`` unable to generate prediction jobs for models trained with v0.5 templates (#84).
- Handle the case when inputs to ``ModelFuture`` are ``numpy.int64`` (or other non-``integer`` ints) (#85).

### Changed
- Convert `README.md` (Markdown) to `README.rst` (reStructuredText).

## 1.5.0 - 2017-05-11
### Added
- Retries to http request in ``get_swagger_spec`` to make calls to ``APIClient`` robust to network failure
- Parameter ``local_api_spec`` to ``APIClient`` to allow creation of client from local cache
- Clarify ``civis.io.dataframe_to_civis`` docstring with a note about treatment of the index.
- Added functions ``civis.io.file_id_from_run_output``, ``civis.io.file_to_dataframe``, and ``civis.io.file_to_json``.
- Added ``civis.ml`` namespace with ``ModelPipeline`` interface to Civis Platform modeling capabilities.
- Added ``examples`` directory with sample ``ModelPipeline`` code from ``civis.ml``.
- Python 2.7 compatibility

### Fixed
- Corrected the defaults listed in the docstring for ``civis.io.civis_to_multifile_csv``.
- Do not allow uploading of files greater than 5GB to S3 (#58).
- Revised example code of docstring of civis_to_file to use bytes when downloading file

### Changed
- Modified retry behavior so that 413, 429, or 503 errors accompanied by a "Retry-After" header will be retried regardless of the HTTP verb used.
- Add CSV settings arguments to ``civis.io.civis_to_csv`` function.
- Refactored use of "swagger" language.  ``get_swagger_spec`` is now ``get_api_spec`` and ``parse_swagger`` is now ``parse_api_spec``.
- Modified ``CivisFuture`` so if PubNub is disconnected, it will fall back to polling on a shorter interval.

## 1.4.0 - 2017-03-17
### API Changes
- Deprecate ``api_key`` input to higher-level functions and classes in favor of an ``APIClient`` input. The ``api_key`` will be removed in v2.0.0. (#46)

### Fixed
- Improved threading implementation in ``PollableResult`` so that it no longer blocks interpreter shutdown.
- Allow the base url of the API to be configured through the ``CIVIS_API_ENDPOINT`` environment variable. (#43)

### Added
- Decorator function for deprecating parameters (#46)

## 1.3.0 - 2017-03-07
### Added
- `civis.futures.CivisFuture` for tracking future results

### Performance Enhancements
- ``civis.io.file_to_civis`` will perform a streaming upload to Platform if the optional ``requests-toolbelt`` package is installed.
- Replace all ``PollableResult`` return values with ``CivisFuture`` to reduce the number of API calls and increase speed

## 1.2.0 - 2017-02-08
### Added
- support for multifile csv exports
- support for subscription based polling

### Changed
- civis.io functions use the "hidden" API option to keep jobs out of the UI. Deprecate the "archive" parameter in favor of "hidden".
- civis.io.query_civis now has a "hidden" parameter which defaults to True
- expose `poller` and `poller_args` as public attributes in `PollableResults`
- update to  `default_credential` to handle pagination in `credentials.list` endpoint.

### Fixed
- miscellaneous documentation fixes
- unexpected keyword arguments passed to `APIClient` methods now raise appropriate TypeError

### Performance Enhancements
- Decrease time required to create client objects from ~0.6 seconds to ~150 us for all objects after the first in a session

## 1.1.0 - 2016-12-09
### Changed
- civis.io reads/writes to/from memory instead of disk where appropriate
- Minor documentation corrections

### Fixed
- 204/205 responses now return valid Response object

## 1.0.0 - 2016-11-07
### Added
- Initial release<|MERGE_RESOLUTION|>--- conflicted
+++ resolved
@@ -13,13 +13,10 @@
 - Added default values from swagger in client method's signature (#417)
 
 ### Changed
-<<<<<<< HEAD
 - Moved the changes from #416 for propagating error messages
   from `ContainerFuture` to `CivisFuture` (#426)
-=======
 - Updated the docstrings for `file_to_civis` (for `buf` and `expires_at`),
   `dataframe_to_file` (for `expires_at`), and `json_to_file` (for `expires_at`). (#427)
->>>>>>> 5fbf6281
 
 ### Fixed
 - Corrected camel to snake case for "sql_type" in `io` docstrings, and added an input check to catch misspellings in the `table_columns` input (#419).
