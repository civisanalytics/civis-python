--- conflicted
+++ resolved
@@ -13,12 +13,9 @@
 - Clarified the usage example for `civis.io.civis_to_multifile_csv`. Updated 
   circleci config so dev-requirements is only used when needed. (#452)
 - Removed unneeded time.sleep calls and pytest.mark calls and mocked time.sleep calls to optimize tests. (#453)
-<<<<<<< HEAD
 - Refactored tests to remove dependency on the vcr library. (#456)
-=======
 - Fixed typo in "Testing Your Code" example of the User Guide (#458)
 - Adding try-except to catch JSONDecodeErrors in CivisAPIError (#459)
->>>>>>> 79660b2a
 
 ### Deprecated
 ### Removed
