# Change Log
All notable changes to this project will be documented in this file.
This project adheres to [Semantic Versioning](http://semver.org/).

## Unreleased

### Changed
- Updated CivisML template ids to v2.0 (#139)
- Optional arguments to API endpoints now display in function signatures.
  Function signatures show a default value of "DEFAULT"; arguments will still
  only be transmitted to the Civis Platform API when explicitly provided. (#140)
- ``APIClient.feature_flags`` has been deprecated to avoid a name collision
   with the feature_flags endpoint. In v2.0.0, ``APIClient.featureflags``
   will be renamed to ``APIClient.feature_flags``.
- The following APIClient attributes have been deprecated in favor of the
  attribute that includes underscores:
  ``APIClient.bocceclusters`` -> ``APIClient.bocce_clusters``
  ``APIClient.matchtargets`` -> ``APIClient.match_targets``
  ``APIClient.remotehosts`` -> ``APIClient.remote_hosts``
- ``civis.io.csv_to_civis`` and ``civis.io.dataframe_to_civis`` functions now use
  ``civis.io.file_to_civis`` and ``civis.io.civis_file_to_table`` functions instead
  of separate logic
- ``civis.io.file_to_civis``, ``civis.io.csv_to_civis`` and ``civis.io.dataframe_to_civis``
  now support files over 5GB
- Refactor internals of ``CivisFuture`` and ``PollableResult`` to centralize handling
  of threads and ``pubnub`` subscription.

### Fixed
- Fixed parsing of multiword endpoints. Parsing no longer removes underscores
  in endpoint names.
- In ``civis.futures.ContainerFuture``, return ``False`` when users attempt to cancel
  an already-completed job. Previously, the object would sometimes give a ``CivisAPIError``
  with a 404 status code. This fix affects the executors and joblib backend, which
  use the ``ContainerFuture``.
- Tell ``flake8`` to ignore a broad except in a ``CivisFuture`` callback.
<<<<<<< HEAD
- Close open sockets when they're no longer needed, so as to not use more system
  file handles than necessary (#173).
=======
- Fixed parsing of endpoints containing hyphens.  Hyphens are replaced with
  underscores.
>>>>>>> f6540a97

### Added
- ``civis.resources.cache_api_spec`` function to make it easier to record the
  current API spec locally (#141).
- Autospecced mock of the ``APIClient`` for use in testing third-party code which
  uses this library (#141).
- Added `etl`, `n_jobs`, and `validation_data` arguments to
  ModelPipeline.train (#139).
- Added `cpu`, `memory`, and `disk` arguments to ModelPipeline.predict
  (#139).
- Added ``remote_backend`` keyword to the ``civis.parallel.make_backend_factory``
  and ``civis.parallel.infer_backend_factory`` in order to set the joblib
  backend in the container for nested calls to ``joblib.Parallel``.
- Added the PyPI trove classifiers for Python 3.4 and 3.6 (#152).
- ``civis.io.civis_file_to_table`` function to import an existing Civis file
  to a table
- ``civis.io.file_to_civis`` function will now automatically retry uploads to
  the Civis Platform up to 5 times if is there is an HTTPError, ConnectionError
  or ConnectionTimeout
- Additional documentation about the use case for the Civis joblib backend.

### Performance Enhancements
- ``civis.io.file_to_civis`` now takes advantage of multipart uploads to chunk
  files and perform I/O in parallel
- ``civis.io.civis_to_csv`` and ``civis.io.read_civis_sql`` will always request
  data with gzip compression to reduce I/O. Also, they will attempt to fetch
  headers in a separate query so that data can be unloaded in parallel
- ``civis.io.civis_to_csv`` with ``compression='gzip'`` currently returns a file
  with no compression. In a future release, ``compression='gzip'`` will return a
  gzip compressed file.

## 1.6.2 - 2017-09-08
### Changed
- Added explanatory text to CivisML_parallel_training.ipynb (#126).

### Fixed
- Added `ResourceWarning` for Python 2.7 (#128).
- Added `TypeError` for multi-indexed dataframes when used as input to
  CivisML (#131).
- ``ModelPipeline.from_existing`` will warn if users attempt to recreate
  a model trained with a newer version of CivisML, and fall back on the
  most recent prediction template it knows of (#134).
- Make the `PaginatedResponse` returned by LIST endpoints a full iterator.
  This also makes the `iterator=True` parameter work in Python 2.
- When using ``civis.io.civis_to_csv``, emit a warning on SQL queries which
  return no results instead of allowing a cryptic ``IndexError`` to surface (#135).
- Fixed the example code snippet for ``civis.io.civis_to_multifile_csv``.
  Also provided more details on its return dict in the docstring.
- Pinned down `sphinx_rtd_theme` and `numpydoc` in `dev-requirements.txt`
  for building the documentation.

### Added
- Jupyter notebook with demonstrations of use patterns and abstractions in the Python API client (#127).

## 1.6.1 - 2017-08-22
### Changed
- Catch unnecessary warning while importing xgboost in CivisML_parallel_training.ipynb (#121)

### Fixed
- Fixed bug where instantiating a new model via ``ModelPipeline.from_existing`` from an existing model with empty "PARAMS" and "CV_PARAMS" boxes fails (#122).
- Users can now access the ``ml`` and ``parallel`` namespaces from the base ``civis`` namespace (#123).
- Parameters in the Civis API documentation now display in the proper order (#124).

## 1.6.0 - 2017-07-27
### Changed
- Edited example for safer null value handling
- Make ``pubnub`` and ``joblib`` hard dependencies instead of optional dependencies (#110).
- Retry network errors and wait for API rate limit refresh when using the CLI (#117).
- The CLI now provides a User-Agent header which starts with "civis-cli" (#117)
- Include ``pandas`` and ``sklearn``-dependent code in Travis CI tests.

### Added
- Version 1.1 of CivisML, with custom dependency installation from remote git hosting services (i.e., Github, Bitbucket).
- Added email notifications option to ``ModelPipeline``.
- Added custom ``joblib`` backend for multiprocessing in the Civis Platform. Public-facing functions are ``make_backend_factory``, ``make_backend_template_factory``, and ``infer_backend_factory``. Includes a new hard dependency on ``cloudpickle`` to facilitate code transport.

### Fixed
- Fixed a bug where the version of a dependency for Python 2.7 usage was incorrectly specified.
- Non-seekable file-like objects can now be provided to ``civis.io.file_to_civis``. Only seekable file-like objects will be streamed.
- The ``civis.ml.ModelFuture`` no longer raises an exception if its model job is cancelled.
- The CLI's API spec cache now expires after 24 hours instead of 10 seconds.

## 1.5.2 - 2017-05-17
### Fixed
- Fixed a bug where ``ModelFuture.validation_metadata`` would not source training job metadata for a ``ModelFuture`` corresponding to prediction job (#90).
- Added more locks to improve thread safety in the ``PollableResult`` and ``CivisFuture``.
- Fix issue with Python 2/3 dependency management (#89).

## 1.5.1 - 2017-05-15
### Fixed
- Fixed a bug which caused an exception to be set on all ``ModelFuture`` objects, regardless of job status (#86).
- Fixed a bug which made the ``ModelPipeline`` unable to generate prediction jobs for models trained with v0.5 templates (#84).
- Handle the case when inputs to ``ModelFuture`` are ``numpy.int64`` (or other non-``integer`` ints) (#85).

### Changed
- Convert `README.md` (Markdown) to `README.rst` (reStructuredText).

## 1.5.0 - 2017-05-11
### Added
- Retries to http request in ``get_swagger_spec`` to make calls to ``APIClient`` robust to network failure
- Parameter ``local_api_spec`` to ``APIClient`` to allow creation of client from local cache
- Clarify ``civis.io.dataframe_to_civis`` docstring with a note about treatment of the index.
- Added functions ``civis.io.file_id_from_run_output``, ``civis.io.file_to_dataframe``, and ``civis.io.file_to_json``.
- Added ``civis.ml`` namespace with ``ModelPipeline`` interface to Civis Platform modeling capabilities.
- Added ``examples`` directory with sample ``ModelPipeline`` code from ``civis.ml``.
- Python 2.7 compatibility

### Fixed
- Corrected the defaults listed in the docstring for ``civis.io.civis_to_multifile_csv``.
- Do not allow uploading of files greater than 5GB to S3 (#58).
- Revised example code of docstring of civis_to_file to use bytes when downloading file

### Changed
- Modified retry behavior so that 413, 429, or 503 errors accompanied by a "Retry-After" header will be retried regardless of the HTTP verb used.
- Add CSV settings arguments to ``civis.io.civis_to_csv`` function.
- Refactored use of "swagger" language.  ``get_swagger_spec`` is now ``get_api_spec`` and ``parse_swagger`` is now ``parse_api_spec``.
- Modified ``CivisFuture`` so if PubNub is disconnected, it will fall back to polling on a shorter interval.

## 1.4.0 - 2017-03-17
### API Changes
- Deprecate ``api_key`` input to higher-level functions and classes in favor of an ``APIClient`` input. The ``api_key`` will be removed in v2.0.0. (#46)

### Fixed
- Improved threading implementation in ``PollableResult`` so that it no longer blocks interpreter shutdown.
- Allow the base url of the API to be configured through the ``CIVIS_API_ENDPOINT`` environment variable. (#43)

### Added
- Decorator function for deprecating parameters (#46)

## 1.3.0 - 2017-03-07
### Added
- `civis.futures.CivisFuture` for tracking future results

### Performance Enhancements
- ``civis.io.file_to_civis`` will perform a streaming upload to Platform if the optional ``requests-toolbelt`` package is installed.
- Replace all ``PollableResult`` return values with ``CivisFuture`` to reduce the number of API calls and increase speed

## 1.2.0 - 2017-02-08
### Added
- support for multifile csv exports
- support for subscription based polling

### Changed
- civis.io functions use the "hidden" API option to keep jobs out of the UI. Deprecate the "archive" parameter in favor of "hidden".
- civis.io.query_civis now has a "hidden" parameter which defaults to True
- expose `poller` and `poller_args` as public attributes in `PollableResults`
- update to  `default_credential` to handle pagination in `credentials.list` endpoint.

### Fixed
- miscellaneous documentation fixes
- unexpected keyword arguments passed to `APIClient` methods now raise appropriate TypeError

### Performance Enhancements
- Decrease time required to create client objects from ~0.6 seconds to ~150 us for all objects after the first in a session

## 1.1.0 - 2016-12-09
### Changed
- civis.io reads/writes to/from memory instead of disk where appropriate
- Minor documentation corrections

### Fixed
- 204/205 responses now return valid Response object

## 1.0.0 - 2016-11-07
### Added
- Initial release<|MERGE_RESOLUTION|>--- conflicted
+++ resolved
@@ -33,13 +33,10 @@
   with a 404 status code. This fix affects the executors and joblib backend, which
   use the ``ContainerFuture``.
 - Tell ``flake8`` to ignore a broad except in a ``CivisFuture`` callback.
-<<<<<<< HEAD
-- Close open sockets when they're no longer needed, so as to not use more system
-  file handles than necessary (#173).
-=======
+- Close open sockets (in both the ``APIClient`` and ``CivisFuture``)  when they're no
+  longer needed, so as to not use more system file handles than necessary (#173).
 - Fixed parsing of endpoints containing hyphens.  Hyphens are replaced with
   underscores.
->>>>>>> f6540a97
 
 ### Added
 - ``civis.resources.cache_api_spec`` function to make it easier to record the
