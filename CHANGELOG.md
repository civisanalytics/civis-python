--- conflicted
+++ resolved
@@ -3,13 +3,9 @@
 This project adheres to [Semantic Versioning](http://semver.org/).
 
 ## Unreleased
-
-<<<<<<< HEAD
 ### Changed
 - Add explanatory text to CivisML_parallel_training.ipynb (#126).
 
-=======
->>>>>>> bc776c8f
 ### Added
 - Jupyter notebook with demonstrations of use patterns and abstractions in the Python API client (#127).
 
