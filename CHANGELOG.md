--- conflicted
+++ resolved
@@ -4,11 +4,8 @@
 
 ## Unreleased
 ### Fixed
-<<<<<<< HEAD
 - Specify escape character in ``civis.io.read_civis_sql`` when performing parallel unload
-=======
 - Issue uploading files in ``civis.io.file_to_civis``
->>>>>>> 8dc43878
 
 ## 1.7.0 - 2017-11-15
 ### Changed
