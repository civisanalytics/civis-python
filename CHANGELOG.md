# Change Log
All notable changes to this project will be documented in this file.
This project adheres to [Semantic Versioning](http://semver.org/).

## Unreleased

### Changed
- Updated CivisML template ids to v2.0 (#139)
- Optional arguments to API endpoints now display in function signatures.
  Function signatures show a default value of "DEFAULT"; arguments will still
  only be transmitted to the Civis Platform API when explicitly provided. (#140)
- ``APIClient.feature_flags`` has been deprecated to avoid a name collision
   with the feature_flags endpoint. In v2.0.0, ``APIClient.featureflags``
   will be renamed to ``APIClient.feature_flags``.
- The following APIClient attributes have been deprecated in favor of the
  attribute that includes underscores:
  ``APIClient.bocceclusters`` -> ``APIClient.bocce_clusters``
  ``APIClient.matchtargets`` -> ``APIClient.match_targets``
  ``APIClient.remotehosts`` -> ``APIClient.remote_hosts``
- ``civis.io.csv_to_civis`` and ``civis.io.dataframe_to_civis`` functions now use
  ``civis.io.file_to_civis`` and ``civis.io.civis_file_to_table`` functions instead
  of separate logic
- ``civis.io.file_to_civis``, ``civis.io.csv_to_civis`` and ``civis.io.dataframe_to_civis``
  now support files over 5GB

### Fixed
- Fixed parsing of multiword endpoints. Parsing no longer removes underscores
  in endpoint names.
- In ``civis.futures.ContainerFuture``, return ``False`` when users attempt to cancel
  an already-completed job. Previously, the object would sometimes give a ``CivisAPIError``
  with a 404 status code. This fix affects the executors and joblib backend, which
  use the ``ContainerFuture``.
- Tell ``flake8`` to ignore a broad except in a ``CivisFuture`` callback.

### Added
- ``civis.resources.cache_api_spec`` function to make it easier to record the
  current API spec locally (#141).
- Autospecced mock of the ``APIClient`` for use in testing third-party code which
  uses this library (#141).
<<<<<<< HEAD
- Added `etl`, `n_jobs`, and `validation_data` arguments to
  ModelPipeline.train (#139).
- Added `cpu`, `memory`, and `disk` arguments to ModelPipeline.predict
  (#139).
=======
- Added ``remote_backend`` keyword to the ``civis.parallel.make_backend_factory``
  and ``civis.parallel.infer_backend_factory`` in order to set the joblib
  backend in the container for nested calls to ``joblib.Parallel``.
- Added the PyPI trove classifiers for Python 3.4 and 3.6 (#152).
- ``civis.io.civis_file_to_table`` function to import an existing Civis file
  to a table
- ``civis.io.file_to_civis`` function will now automatically retry uploads to
  the Civis Platform up to 5 times if is there is an HTTPError, ConnectionError
  or ConnectionTimeout
- Additional documentation about the use case for the Civis joblib backend.

### Performance Enhancements
- ``civis.io.file_to_civis`` now takes advantage of multipart uploads to chunk
  files and perform I/O in parallel
>>>>>>> 413b379c

## 1.6.2 - 2017-09-08
### Changed
- Added explanatory text to CivisML_parallel_training.ipynb (#126).

### Fixed
- Added `ResourceWarning` for Python 2.7 (#128).
- Added `TypeError` for multi-indexed dataframes when used as input to
  CivisML (#131).
- ``ModelPipeline.from_existing`` will warn if users attempt to recreate
  a model trained with a newer version of CivisML, and fall back on the
  most recent prediction template it knows of (#134).
- Make the `PaginatedResponse` returned by LIST endpoints a full iterator.
  This also makes the `iterator=True` parameter work in Python 2.
- When using ``civis.io.civis_to_csv``, emit a warning on SQL queries which
  return no results instead of allowing a cryptic ``IndexError`` to surface (#135).
- Fixed the example code snippet for ``civis.io.civis_to_multifile_csv``.
  Also provided more details on its return dict in the docstring.
- Pinned down `sphinx_rtd_theme` and `numpydoc` in `dev-requirements.txt`
  for building the documentation.

### Added
- Jupyter notebook with demonstrations of use patterns and abstractions in the Python API client (#127).

## 1.6.1 - 2017-08-22
### Changed
- Catch unnecessary warning while importing xgboost in CivisML_parallel_training.ipynb (#121)

### Fixed
- Fixed bug where instantiating a new model via ``ModelPipeline.from_existing`` from an existing model with empty "PARAMS" and "CV_PARAMS" boxes fails (#122).
- Users can now access the ``ml`` and ``parallel`` namespaces from the base ``civis`` namespace (#123).
- Parameters in the Civis API documentation now display in the proper order (#124).

## 1.6.0 - 2017-07-27
### Changed
- Edited example for safer null value handling
- Make ``pubnub`` and ``joblib`` hard dependencies instead of optional dependencies (#110).
- Retry network errors and wait for API rate limit refresh when using the CLI (#117).
- The CLI now provides a User-Agent header which starts with "civis-cli" (#117)
- Include ``pandas`` and ``sklearn``-dependent code in Travis CI tests.

### Added
- Version 1.1 of CivisML, with custom dependency installation from remote git hosting services (i.e., Github, Bitbucket).
- Added email notifications option to ``ModelPipeline``.
- Added custom ``joblib`` backend for multiprocessing in the Civis Platform. Public-facing functions are ``make_backend_factory``, ``make_backend_template_factory``, and ``infer_backend_factory``. Includes a new hard dependency on ``cloudpickle`` to facilitate code transport.

### Fixed
- Fixed a bug where the version of a dependency for Python 2.7 usage was incorrectly specified.
- Non-seekable file-like objects can now be provided to ``civis.io.file_to_civis``. Only seekable file-like objects will be streamed.
- The ``civis.ml.ModelFuture`` no longer raises an exception if its model job is cancelled.
- The CLI's API spec cache now expires after 24 hours instead of 10 seconds.

## 1.5.2 - 2017-05-17
### Fixed
- Fixed a bug where ``ModelFuture.validation_metadata`` would not source training job metadata for a ``ModelFuture`` corresponding to prediction job (#90).
- Added more locks to improve thread safety in the ``PollableResult`` and ``CivisFuture``.
- Fix issue with Python 2/3 dependency management (#89).

## 1.5.1 - 2017-05-15
### Fixed
- Fixed a bug which caused an exception to be set on all ``ModelFuture`` objects, regardless of job status (#86).
- Fixed a bug which made the ``ModelPipeline`` unable to generate prediction jobs for models trained with v0.5 templates (#84).
- Handle the case when inputs to ``ModelFuture`` are ``numpy.int64`` (or other non-``integer`` ints) (#85).

### Changed
- Convert `README.md` (Markdown) to `README.rst` (reStructuredText).

## 1.5.0 - 2017-05-11
### Added
- Retries to http request in ``get_swagger_spec`` to make calls to ``APIClient`` robust to network failure
- Parameter ``local_api_spec`` to ``APIClient`` to allow creation of client from local cache
- Clarify ``civis.io.dataframe_to_civis`` docstring with a note about treatment of the index.
- Added functions ``civis.io.file_id_from_run_output``, ``civis.io.file_to_dataframe``, and ``civis.io.file_to_json``.
- Added ``civis.ml`` namespace with ``ModelPipeline`` interface to Civis Platform modeling capabilities.
- Added ``examples`` directory with sample ``ModelPipeline`` code from ``civis.ml``.
- Python 2.7 compatibility

### Fixed
- Corrected the defaults listed in the docstring for ``civis.io.civis_to_multifile_csv``.
- Do not allow uploading of files greater than 5GB to S3 (#58).
- Revised example code of docstring of civis_to_file to use bytes when downloading file

### Changed
- Modified retry behavior so that 413, 429, or 503 errors accompanied by a "Retry-After" header will be retried regardless of the HTTP verb used.
- Add CSV settings arguments to ``civis.io.civis_to_csv`` function.
- Refactored use of "swagger" language.  ``get_swagger_spec`` is now ``get_api_spec`` and ``parse_swagger`` is now ``parse_api_spec``.
- Modified ``CivisFuture`` so if PubNub is disconnected, it will fall back to polling on a shorter interval.

## 1.4.0 - 2017-03-17
### API Changes
- Deprecate ``api_key`` input to higher-level functions and classes in favor of an ``APIClient`` input. The ``api_key`` will be removed in v2.0.0. (#46)

### Fixed
- Improved threading implementation in ``PollableResult`` so that it no longer blocks interpreter shutdown.
- Allow the base url of the API to be configured through the ``CIVIS_API_ENDPOINT`` environment variable. (#43)

### Added
- Decorator function for deprecating parameters (#46)

## 1.3.0 - 2017-03-07
### Added
- `civis.futures.CivisFuture` for tracking future results

### Performance Enhancements
- ``civis.io.file_to_civis`` will perform a streaming upload to Platform if the optional ``requests-toolbelt`` package is installed.
- Replace all ``PollableResult`` return values with ``CivisFuture`` to reduce the number of API calls and increase speed

## 1.2.0 - 2017-02-08
### Added
- support for multifile csv exports
- support for subscription based polling

### Changed
- civis.io functions use the "hidden" API option to keep jobs out of the UI. Deprecate the "archive" parameter in favor of "hidden".
- civis.io.query_civis now has a "hidden" parameter which defaults to True
- expose `poller` and `poller_args` as public attributes in `PollableResults`
- update to  `default_credential` to handle pagination in `credentials.list` endpoint.

### Fixed
- miscellaneous documentation fixes
- unexpected keyword arguments passed to `APIClient` methods now raise appropriate TypeError

### Performance Enhancements
- Decrease time required to create client objects from ~0.6 seconds to ~150 us for all objects after the first in a session

## 1.1.0 - 2016-12-09
### Changed
- civis.io reads/writes to/from memory instead of disk where appropriate
- Minor documentation corrections

### Fixed
- 204/205 responses now return valid Response object

## 1.0.0 - 2016-11-07
### Added
- Initial release<|MERGE_RESOLUTION|>--- conflicted
+++ resolved
@@ -37,12 +37,10 @@
   current API spec locally (#141).
 - Autospecced mock of the ``APIClient`` for use in testing third-party code which
   uses this library (#141).
-<<<<<<< HEAD
 - Added `etl`, `n_jobs`, and `validation_data` arguments to
   ModelPipeline.train (#139).
 - Added `cpu`, `memory`, and `disk` arguments to ModelPipeline.predict
   (#139).
-=======
 - Added ``remote_backend`` keyword to the ``civis.parallel.make_backend_factory``
   and ``civis.parallel.infer_backend_factory`` in order to set the joblib
   backend in the container for nested calls to ``joblib.Parallel``.
@@ -57,7 +55,6 @@
 ### Performance Enhancements
 - ``civis.io.file_to_civis`` now takes advantage of multipart uploads to chunk
   files and perform I/O in parallel
->>>>>>> 413b379c
 
 ## 1.6.2 - 2017-09-08
 ### Changed
