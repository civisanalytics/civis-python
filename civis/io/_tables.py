import json
import concurrent.futures
import csv
from os import path
import io
import logging
import os
import six
import shutil
import warnings
import zlib

import gzip
import zipfile

from civis import APIClient
from civis._utils import maybe_get_random_name
from civis.base import EmptyResultError, CivisImportError
from civis.compat import TemporaryDirectory
from civis.futures import CivisFuture
from civis.io import civis_to_file, file_to_civis, query_civis
from civis.utils import run_job
from civis._deprecation import deprecate_param

import requests

try:
    from io import StringIO
except ImportError:
    from cStringIO import StringIO
try:
    import pandas as pd
    NO_PANDAS = False
except ImportError:
    NO_PANDAS = True

CHUNK_SIZE = 32 * 1024
log = logging.getLogger(__name__)
__all__ = ['read_civis', 'read_civis_sql', 'civis_to_csv',
           'civis_to_multifile_csv', 'dataframe_to_civis', 'csv_to_civis',
           'civis_file_to_table', 'split_schema_tablename',
           'export_to_civis_file']

DELIMITERS = {
    ',': 'comma',
    '\t': 'tab',
    '|': 'pipe',
}


@deprecate_param('v2.0.0', 'api_key')
def read_civis(table, database, columns=None, use_pandas=False,
               job_name=None, api_key=None, client=None, credential_id=None,
               polling_interval=None, archive=False, hidden=True, **kwargs):
    """Read data from a Civis table.

    Parameters
    ----------
    table : str
        Name of table, including schema, in the database. E.g.
        ``'my_schema.my_table'``. Schemas or tablenames with periods must
        be double quoted, e.g. ``'my_schema."my.table"'``.
    database : str or int
        Read data from this database. Can be the database name or ID.
    columns : list, optional
        A list of column names. Column SQL transformations are possible.
        If omitted, all columns are exported.
    use_pandas : bool, optional
        If ``True``, return a :class:`pandas:pandas.DataFrame`. Otherwise,
        return a list of results from :func:`python:csv.reader`.
    job_name : str, optional
        A name to give the job. If omitted, a random job name will be
        used.
    api_key : DEPRECATED str, optional
        Your Civis API key. If not given, the :envvar:`CIVIS_API_KEY`
        environment variable will be used.
    client : :class:`civis.APIClient`, optional
        If not provided, an :class:`civis.APIClient` object will be
        created from the :envvar:`CIVIS_API_KEY`.
    credential_id : str or int, optional
        The database credential ID.  If ``None``, the default credential
        will be used.
    polling_interval : int or float, optional
        Number of seconds to wait between checks for query completion.
    archive : bool, optional (deprecated)
        If ``True``, archive the import job as soon as it completes.
    hidden : bool, optional
        If ``True`` (the default), this job will not appear in the Civis UI.
    **kwargs : kwargs
        Extra keyword arguments are passed into
        :func:`pandas:pandas.read_csv` if `use_pandas` is ``True`` or
        passed into :func:`python:csv.reader` if `use_pandas` is
        ``False``.

    Returns
    -------
    data : :class:`pandas:pandas.DataFrame` or list
        A list of rows (with header as first row) if `use_pandas` is
        ``False``, otherwise a `pandas` `DataFrame`. Note that if
        `use_pandas` is ``False``, no parsing of types is performed and
        each row will be a list of strings.

    Raises
    ------
    ImportError
        If `use_pandas` is ``True`` and `pandas` is not installed.

    Examples
    --------
    >>> table = "schema.table"
    >>> database = "my_data"
    >>> columns = ["column_a", "ROW_NUMBER() OVER(ORDER BY date) AS order"]
    >>> data = read_civis(table, database, columns=columns)
    >>> columns = data.pop(0)
    >>> col_a_index = columns.index("column_a")
    >>> col_a = [row[col_a_index] for row in data]

    >>> df = read_civis("schema.table", "my_data", use_pandas=True)
    >>> col_a = df["column_a"]

    See Also
    --------
    civis.io.read_civis_sql : Read directly into memory using SQL.
    civis.io.civis_to_csv : Write directly to csv.
    civis.io.export_to_civis_file : Store a SQL query's results in a Civis file
    """
    if use_pandas and NO_PANDAS:
        raise ImportError("use_pandas is True but pandas is not installed.")
    if archive:
        warnings.warn("`archive` is deprecated and will be removed in v2.0.0. "
                      "Use `hidden` instead.", FutureWarning)
    if client is None:
        # Instantiate client here in case users provide a (deprecated) api_key
        client = APIClient(api_key=api_key)
    sql = _get_sql_select(table, columns)
    data = read_civis_sql(sql=sql, database=database, use_pandas=use_pandas,
                          job_name=job_name, client=client,
                          credential_id=credential_id,
                          polling_interval=polling_interval,
                          archive=archive, hidden=hidden, **kwargs)
    return data


def export_to_civis_file(sql, database, job_name=None, client=None,
                         credential_id=None, polling_interval=None,
                         hidden=True, csv_settings=None):
    """Store results of a query to a Civis file

    Parameters
    ----------
    sql : str, optional
        The SQL select string to be executed.
    database : str or int
        Execute the query against this database. Can be the database name
        or ID.
    job_name : str, optional
        A name to give the job. If omitted, a random job name will be
        used.
    client : :class:`civis.APIClient`, optional
        If not provided, an :class:`civis.APIClient` object will be
        created from the :envvar:`CIVIS_API_KEY`.
    credential_id : str or int, optional
        The database credential ID.  If ``None``, the default credential
        will be used.
    polling_interval : int or float, optional
        Number of seconds to wait between checks for query completion.
    hidden : bool, optional
        If ``True`` (the default), this job will not appear in the Civis UI.
    csv_settings : dict, optional
        A dictionary of csv_settings to pass to
        :func:`civis.APIClient.scripts.post_sql`.

    Returns
    -------
    fut : :class:`~civis.futures.CivisFuture`
        A future which returns the response from
        :func:`civis.APIClient.scripts.get_sql_runs` after the sql query
        has completed and the result has been stored as a Civis file.

    Examples
    --------
    >>> sql = "SELECT * FROM schema.table"
    >>> fut = export_to_civis_file(sql, "my_database")
    >>> file_id = fut.result()['output'][0]["file_id"]


    See Also
    --------
    civis.io.read_civis : Read directly into memory without SQL.
    civis.io.read_civis_sql : Read results of a SQL query into memory.
    civis.io.civis_to_csv : Write directly to a CSV file.
    civis.io.civis_file_to_table : Upload a Civis file to a Civis table
    """
    client = client or APIClient()
    script_id, run_id = _sql_script(client=client,
                                    sql=sql,
                                    database=database,
                                    job_name=job_name,
                                    credential_id=credential_id,
                                    csv_settings=csv_settings,
                                    hidden=hidden)
    fut = CivisFuture(client.scripts.get_sql_runs, (script_id, run_id),
                      polling_interval=polling_interval, client=client,
                      poll_on_creation=False)
    return fut


@deprecate_param('v2.0.0', 'api_key')
def read_civis_sql(sql, database, use_pandas=False, job_name=None,
                   api_key=None, client=None, credential_id=None,
                   polling_interval=None, archive=False,
                   hidden=True, **kwargs):
    """Read data from Civis using a custom SQL string.

    The custom SQL string will be executed twice; once to attempt to
    retrieve headers and once to retrieve the data. This is done to
    use a more performant method for retrieving the data. The first
    execution of the custom SQL is controlled such that changes in
    state cannot occur (e.g., INSERT, UPDATE, DELETE, etc.).

    Parameters
    ----------
    sql : str, optional
        The SQL select string to be executed.
    database : str or int
        Execute the query against this database. Can be the database name
        or ID.
    use_pandas : bool, optional
        If ``True``, return a :class:`pandas:pandas.DataFrame`. Otherwise,
        return a list of results from :func:`python:csv.reader`.
    job_name : str, optional
        A name to give the job. If omitted, a random job name will be
        used.
    api_key : DEPRECATED str, optional
        Your Civis API key. If not given, the :envvar:`CIVIS_API_KEY`
        environment variable will be used.
    client : :class:`civis.APIClient`, optional
        If not provided, an :class:`civis.APIClient` object will be
        created from the :envvar:`CIVIS_API_KEY`.
    credential_id : str or int, optional
        The database credential ID.  If ``None``, the default credential
        will be used.
    polling_interval : int or float, optional
        Number of seconds to wait between checks for query completion.
    archive : bool, optional (deprecated)
        If ``True``, archive the import job as soon as it completes.
    hidden : bool, optional
        If ``True`` (the default), this job will not appear in the Civis UI.
    **kwargs : kwargs
        Extra keyword arguments are passed into
        :func:`pandas:pandas.read_csv` if `use_pandas` is ``True`` or
        passed into :func:`python:csv.reader` if `use_pandas` is
        ``False``.

    Returns
    -------
    data : :class:`pandas:pandas.DataFrame` or list
        A list of rows (with header as first row) if `use_pandas` is
        ``False``, otherwise a `pandas` `DataFrame`. Note that if
        `use_pandas` is ``False``, no parsing of types is performed and
        each row will be a list of strings.

    Raises
    ------
    ImportError
        If `use_pandas` is ``True`` and `pandas` is not installed.

    Examples
    --------
    >>> sql = "SELECT * FROM schema.table"
    >>> df = read_civis_sql(sql, "my_database", use_pandas=True)
    >>> col_a = df["column_a"]

    >>> data = read_civis_sql(sql, "my_database")
    >>> columns = data.pop(0)
    >>> col_a_index = columns.index("column_a")
    >>> col_a = [row[col_a_index] for row in data]

    Notes
    -----
    This reads the data into memory.

    See Also
    --------
    civis.io.read_civis : Read directly into memory without SQL.
    civis.io.civis_to_csv : Write directly to a CSV file.
    """
    if client is None:
        client = APIClient(api_key=api_key)
    if use_pandas and NO_PANDAS:
        raise ImportError("use_pandas is True but pandas is not installed.")
    if archive:
        warnings.warn("`archive` is deprecated and will be removed in v2.0.0. "
                      "Use `hidden` instead.", FutureWarning)

    db_id = client.get_database_id(database)
    credential_id = credential_id or client.default_credential

    # Try to get headers separately. In most scenarios this will greatly
    # reduce the work that Platform does to provide a single output file
    # with headers prepended to it due to how distributed databases export
    # data at scale.
    headers = _get_headers(client, sql, db_id, credential_id, polling_interval)
    # include_header defaults to True in the API.
    include_header = True if headers is None else False

    csv_settings = dict(include_header=include_header,
                        compression='gzip')

    script_id, run_id = _sql_script(client, sql, db_id,
                                    job_name, credential_id,
                                    csv_settings=csv_settings,
                                    hidden=hidden)
    fut = CivisFuture(client.scripts.get_sql_runs, (script_id, run_id),
                      polling_interval=polling_interval, client=client,
                      poll_on_creation=False)
    if archive:

        def f(x):
            return client.scripts.put_sql_archive(script_id, True)

        fut.add_done_callback(f)
    fut.result()
    outputs = client.scripts.get_sql_runs(script_id, run_id)["output"]
    if not outputs:
        raise EmptyResultError("Query {} returned no output."
                               .format(script_id))

    url = outputs[0]["path"]
    file_id = outputs[0]["file_id"]
    log.debug('Exported results to Civis file %s (%s)',
              outputs[0]["output_name"], file_id)

    if use_pandas:
        # allows users to enter their own names parameter
        _kwargs = {'names': headers}
        _kwargs.update(kwargs)
        _kwargs['compression'] = 'gzip'

        data = pd.read_csv(url, **_kwargs)
    else:
        response = requests.get(url, stream=True)
        response.raise_for_status()

        with StringIO() as buf:
            if headers:
                buf.write(','.join(headers) + '\n')
            _decompress_stream(response, buf, write_bytes=False)
            buf.seek(0)
            data = list(csv.reader(buf, **kwargs))

    return data


@deprecate_param('v2.0.0', 'api_key')
def civis_to_csv(filename, sql, database, job_name=None, api_key=None,
                 client=None, credential_id=None, include_header=True,
                 compression='none', delimiter=',', unquoted=False,
                 archive=False, hidden=True, polling_interval=None):
    """Export data from Civis to a local CSV file.

    The custom SQL string will be executed twice; once to attempt to
    retrieve headers and once to retrieve the data. This is done to
    use a more performant method for retrieving the data. The first
    execution of the custom SQL is controlled such that changes in
    state cannot occur (e.g., INSERT, UPDATE, DELETE, etc.).

    Parameters
    ----------
    filename : str
        Download exported data into this file.
    sql : str, optional
        The SQL select string to be executed.
    database : str or int
        Export data from this database. Can be the database name or ID.
    job_name : str, optional
        A name to give the job. If omitted, a random job name will be
        used.
    api_key : DEPRECATED str, optional
        Your Civis API key. If not given, the :envvar:`CIVIS_API_KEY`
        environment variable will be used.
    client : :class:`civis.APIClient`, optional
        If not provided, an :class:`civis.APIClient` object will be
        created from the :envvar:`CIVIS_API_KEY`.
    credential_id : str or int, optional
        The ID of the database credential.  If ``None``, the default
        credential will be used.
    include_header: bool, optional
        If ``True``, the first line of the CSV will be headers.
        Default: ``True``.
    compression: str, optional
        Type of compression to use, if any. One of ``'none'``, ``'zip'``, or
        ``'gzip'``. Default ``'none'``. ``'gzip'`` currently returns a file
        with no compression unless include_header is set to False. In a
        future release, a ``'gzip'`` compressed file will be returned for
        all cases.
    delimiter: str, optional
        Which delimiter to use, if any. One of ``','``, ``'\t'``, or
        ``'|'``. Default: ``','``.
    unquoted: bool, optional
        Whether or not to quote fields. Default: ``False``.
    polling_interval : int or float, optional
        Number of seconds to wait between checks for query completion.
    archive : bool, optional (deprecated)
        If ``True``, archive the import job as soon as it completes.
    hidden : bool, optional
        If ``True`` (the default), this job will not appear in the Civis UI.

    Returns
    -------
    results : :class:`~civis.futures.CivisFuture`
        A `CivisFuture` object.

    Examples
    --------
    >>> sql = "SELECT * FROM schema.table"
    >>> fut = civis_to_csv("file.csv", sql, "my_database")
    >>> fut.result()  # Wait for job to complete

    See Also
    --------
    civis.io.read_civis : Read table contents into memory.
    civis.io.read_civis_sql : Read results of a SQL query into memory.
    civis.io.export_to_civis_file : Store a SQL query's results in a Civis file
    """
    if archive:
        warnings.warn("`archive` is deprecated and will be removed in v2.0.0. "
                      "Use `hidden` instead.", FutureWarning)
    if client is None:
        client = APIClient(api_key=api_key)

    db_id = client.get_database_id(database)
    credential_id = credential_id or client.default_credential

    # don't fix bug that would cause breaking change for now
    # when gzip compression is requested, a gzip file is not actually returned
    # instead the gzip file is decompressed during download
    if compression == 'gzip' and include_header:
        compression = 'none'

    # don't support parallel unload; the output format
    # is different which would introduce a breaking change
    headers = b''

    delimiter = DELIMITERS.get(delimiter)
    if not delimiter:
        raise ValueError("delimiter must be one of {}"
                         .format(DELIMITERS.keys()))

    # always set compression to gzip to reduce I/O
    csv_settings = dict(include_header=include_header,
                        compression='gzip',
                        column_delimiter=delimiter,
                        unquoted=unquoted,
                        filename_prefix=None,
                        force_multifile=False)

    script_id, run_id = _sql_script(client, sql, db_id, job_name,
                                    credential_id, hidden=hidden,
                                    csv_settings=csv_settings)
    fut = CivisFuture(client.scripts.get_sql_runs, (script_id, run_id),
                      polling_interval=polling_interval, client=client,
                      poll_on_creation=False)
    download = _download_callback(script_id, run_id, filename,
                                  headers, compression)
    fut.add_done_callback(download)
    if archive:

        def f(x):
            return client.scripts.put_sql_archive(script_id, True)

        fut.add_done_callback(f)

    return fut


@deprecate_param('v2.0.0', 'api_key')
def civis_to_multifile_csv(sql, database, job_name=None, api_key=None,
                           client=None, credential_id=None,
                           include_header=True,
                           compression='none', delimiter='|',
                           unquoted=False, prefix=None,
                           polling_interval=None, hidden=True):
    """Unload the result of SQL query and return presigned urls.

    This function is intended for unloading large queries/tables from redshift
    as it uses a 'PARALLEL ON' S3 unload. It returns a similar manifest file
    to conventional S3 UNLOAD statements except the CSV parts are accessible
    via both files endpoint IDs and presigned S3 urls.

    Parameters
    ----------
    sql : str, optional
        The SQL select string to be executed.
    database : str or int
        Execute the query against this database. Can be the database name
        or ID.
    job_name : str, optional
        A name to give the job. If omitted, a random job name will be
        used.
    api_key : DEPRECATED str, optional
        Your Civis API key. If not given, the :envvar:`CIVIS_API_KEY`
        environment variable will be used.
    client : :class:`civis.APIClient`, optional
        If not provided, an :class:`civis.APIClient` object will be
        created from the :envvar:`CIVIS_API_KEY`.
    credential_id : str or int, optional
        The database credential ID.  If ``None``, the default credential
        will be used.
    include_header: bool, optional
        If ``True`` include a key in the returned dictionary containing a list
        of column names. Default: ``True``.
    compression: str, optional
        Type of compression to use, if any. One of ``'none'``, ``'zip'``, or
        ``'gzip'``. Default ``'none'``.
    delimiter: str, optional
        Which delimiter to use, if any. One of ``','``, ``'\t'``, or
        ``'|'``. Default: ``'|'``.
    unquoted: bool, optional
        Whether or not to quote fields. Default: ``False``.
    prefix: str, optional
        A user specified filename prefix for the output file to have. Default:
        ``None``.
    polling_interval : int or float, optional
        Number of seconds to wait between checks for query completion.
    hidden : bool, optional
        If ``True`` (the default), this job will not appear in the Civis UI.

    Returns
    -------
    unload_manifest: dict
        A dictionary resembling an AWS manifest file. Has the following keys:

        'query': str
            The query.

        'header': list of str
            The columns from the query.

        'entries': list of dict
            Each dict has the following keys:

            'id': int
                File ID
            'name': str
                Filename
            'size': int
                File size in bytes
            'url': str
                Unsigned S3 URL ('s3://...')
            'url_signed': str
                Signed S3 URL ('https://...')

        'unquoted': bool
            Whether the cells are quoted.

        'compression': str
            Type of compression used.

        'delimiter': str
            Delimiter that separates the cells.

    Examples
    --------
    >>> sql = "SELECT * FROM schema.my_big_table"
    >>> database = "my_database"
    >>> delimiter = "|"
    >>> manifest = civis_to_multifile_csv(sql, database, delimiter=delimiter)
    >>> ids = [entry['id'] for entry in manifest['entries']]
    >>> buf = BytesIO()
    >>> civis_to_file(ids[0], buf)
    >>> buf.seek(0)
    >>> df = pd.read_csv(buf, delimiter=delimiter)

    See Also
    --------
    civis.APIClient.scripts.post_sql
    """
    if client is None:
        client = APIClient(api_key=api_key)
    delimiter = DELIMITERS.get(delimiter)
    assert delimiter, "delimiter must be one of {}".format(DELIMITERS.keys())

    csv_settings = dict(include_header=include_header,
                        compression=compression,
                        column_delimiter=delimiter,
                        unquoted=unquoted,
                        filename_prefix=prefix,
                        force_multifile=True)
    script_id, run_id = _sql_script(client, sql, database, job_name,
                                    credential_id, hidden,
                                    csv_settings=csv_settings)

    fut = CivisFuture(client.scripts.get_sql_runs, (script_id, run_id),
                      polling_interval=polling_interval, client=client,
                      poll_on_creation=False)

    outputs = fut.result()["output"]
    if not outputs:
        raise EmptyResultError("Unload query {} returned no manifest."
                               .format(script_id))

    buf = io.BytesIO()
    civis_to_file(outputs[0]['file_id'], buf, client=client)
    txt = io.TextIOWrapper(buf, encoding='utf-8')
    txt.seek(0)
    unload_manifest = json.load(txt)

    return unload_manifest


@deprecate_param('v2.0.0', 'api_key', 'headers')
def dataframe_to_civis(df, database, table, api_key=None, client=None,
                       max_errors=None, existing_table_rows="fail",
                       diststyle=None, distkey=None,
                       sortkey1=None, sortkey2=None,
                       headers=None, credential_id=None,
                       primary_keys=None, last_modified_keys=None,
                       execution="immediate",
                       delimiter=None, polling_interval=None,
                       archive=False, hidden=True, **kwargs):
    """Upload a `pandas` `DataFrame` into a Civis table.

    The `DataFrame`'s index will not be included. To store the index
    along with the other values, use `df.reset_index()` instead
    of `df` as the first argument to this function.

    Parameters
    ----------
    df : :class:`pandas:pandas.DataFrame`
        The `DataFrame` to upload to Civis.
    database : str or int
        Upload data into this database. Can be the database name or ID.
    table : str
        The schema and table you want to upload to. E.g.,
        ``'scratch.table'``. Schemas or tablenames with periods must
        be double quoted, e.g. ``'scratch."my.table"'``.
    api_key : DEPRECATED str, optional
        Your Civis API key. If not given, the :envvar:`CIVIS_API_KEY`
        environment variable will be used.
    client : :class:`civis.APIClient`, optional
        If not provided, an :class:`civis.APIClient` object will be
        created from the :envvar:`CIVIS_API_KEY`.
    max_errors : int, optional
        The maximum number of rows with errors to remove from the import
        before failing.
    existing_table_rows : str, optional
        The behaviour if a table with the requested name already exists.
        One of ``'fail'``, ``'truncate'``, ``'append'``, ``'drop'``, or
        ``'upsert'``. Defaults to ``'fail'``.
    diststyle : str, optional
        The distribution style for the table.
        One of ``'even'``, ``'all'`` or ``'key'``.
    distkey : str, optional
        The column to use as the distkey for the table.
    sortkey1 : str, optional
        The column to use as the sortkey for the table.
    sortkey2 : str, optional
        The second column in a compound sortkey for the table.
    headers : bool, optional [DEPRECATED]
        Whether or not the first row of the file should be treated as
        headers. The default, ``None``, attempts to autodetect whether
        or not the first row contains headers.

        This parameter has no effect in versions >= 1.11 and will be
        removed in v2.0. Tables will always be written with column
        names read from the DataFrame. Use the `header` parameter
        (which will be passed directly to :func:`~pandas.DataFrame.to_csv`)
        to modify the column names in the Civis Table.
    credential_id : str or int, optional
        The ID of the database credential.  If ``None``, the default
        credential will be used.
    primary_keys: list[str], optional
        A list of the primary key column(s) of the destination table. If
        existing_table_rows is "upsert", this field is required.
    last_modified_keys: list[str], optional
        A list of the columns indicating a record has been updated. If
        existing_table_rows is "upsert", this field is required.
    escaped: bool, optional
        A boolean value indicating whether or not the source file has quotes
        escaped with a backslash. Defaults to false.
    execution: string, optional, default "immediate"
        One of "delayed" or "immediate". If "immediate", refresh column
        statistics as part of the run. If "delayed", flag the table for a
        deferred statistics update; column statistics may not be available
        for up to 24 hours. In addition, if existing_table_rows is "upsert",
        delayed executions move data from staging table to final table after a
        brief delay, in order to accommodate multiple concurrent imports to the
        same destination table.
    polling_interval : int or float, optional
        Number of seconds to wait between checks for job completion.
    archive : bool, optional (deprecated)
        If ``True``, archive the import job as soon as it completes.
    hidden : bool, optional
        If ``True`` (the default), this job will not appear in the Civis UI.
    **kwargs : kwargs
        Extra keyword arguments will be passed to
        :meth:`pandas:pandas.DataFrame.to_csv`.

    Returns
    -------
    fut : :class:`~civis.futures.CivisFuture`
        A `CivisFuture` object.

    Examples
    --------
    >>> import pandas as pd
    >>> df = pd.DataFrame({'a': [1, 2, 3], 'b': [4, 5, 6]})
    >>> fut = civis.io.dataframe_to_civis(df, 'my-database',
    ...                                   'scratch.df_table')
    >>> fut.result()

    See Also
    --------
    :func:`~pandas.DataFrame.to_csv`
    """
    if client is None:
        client = APIClient(api_key=api_key)
    if archive:
        warnings.warn("`archive` is deprecated and will be removed in v2.0.0. "
                      "Use `hidden` instead.", FutureWarning)

    headers = False if kwargs.get('header') is False else True
    with TemporaryDirectory() as tmp_dir:
        tmp_path = os.path.join(tmp_dir, 'dataframe_to_civis.csv')
        to_csv_kwargs = {'encoding': 'utf-8', 'index': False}
        to_csv_kwargs.update(kwargs)
        df.to_csv(tmp_path, **to_csv_kwargs)
        _, name = split_schema_tablename(table)
        file_id = file_to_civis(tmp_path, name, client=client)

    delimiter = ','
    fut = civis_file_to_table(file_id, database, table,
                              client=client, max_errors=max_errors,
                              existing_table_rows=existing_table_rows,
                              diststyle=diststyle, distkey=distkey,
                              sortkey1=sortkey1, sortkey2=sortkey2,
                              delimiter=delimiter, headers=headers,
                              credential_id=credential_id,
                              primary_keys=primary_keys,
                              last_modified_keys=last_modified_keys,
                              escaped=False, execution=execution,
                              polling_interval=polling_interval,
                              hidden=hidden)

    return fut


@deprecate_param('v2.0.0', 'api_key')
def csv_to_civis(filename, database, table, api_key=None, client=None,
                 max_errors=None, existing_table_rows="fail",
                 diststyle=None, distkey=None,
                 sortkey1=None, sortkey2=None,
                 delimiter=",", headers=None,
                 primary_keys=None, last_modified_keys=None,
                 escaped=False, execution="immediate",
                 credential_id=None, polling_interval=None, archive=False,
                 hidden=True):

    """Upload the contents of a local CSV file to Civis.

    Parameters
    ----------
    filename : str
        Upload the contents of this file.
    database : str or int
        Upload data into this database. Can be the database name or ID.
    table : str
        The schema and table you want to upload to. E.g.,
        ``'scratch.table'``.
    api_key : DEPRECATED str, optional
        Your Civis API key. If not given, the :envvar:`CIVIS_API_KEY`
        environment variable will be used.
    client : :class:`civis.APIClient`, optional
        If not provided, an :class:`civis.APIClient` object will be
        created from the :envvar:`CIVIS_API_KEY`.
    max_errors : int, optional
        The maximum number of rows with errors to remove from the import
        before failing.
    existing_table_rows : str, optional
        The behaviour if a table with the requested name already exists.
        One of ``'fail'``, ``'truncate'``, ``'append'``, ``'drop'``, or
        ``'upsert'``. Defaults to ``'fail'``.
    diststyle : str, optional
        The distribution style for the table.
        One of ``'even'``, ``'all'`` or ``'key'``.
    distkey : str, optional
        The column to use as the distkey for the table.
    sortkey1 : str, optional
        The column to use as the sortkey for the table.
    sortkey2 : str, optional
        The second column in a compound sortkey for the table.
    delimiter : string, optional
        The column delimiter. One of ``','``, ``'\\t'`` or ``'|'``.
    headers : bool, optional
        Whether or not the first row of the file should be treated as
        headers. The default, ``None``, attempts to autodetect whether
        or not the first row contains headers.
    primary_keys: list[str], optional
        A list of the primary key column(s) of the destination table. If
        existing_table_rows is "upsert", this field is required.
    last_modified_keys: list[str], optional
        A list of the columns indicating a record has been updated. If
        existing_table_rows is "upsert", this field is required.
    escaped: bool, optional
        A boolean value indicating whether or not the source file has quotes
        escaped with a backslash. Defaults to false.
    execution: string, optional, default "immediate"
        One of "delayed" or "immediate". If "immediate", refresh column
        statistics as part of the run. If "delayed", flag the table for a
        deferred statistics update; column statistics may not be available
        for up to 24 hours. In addition, if existing_table_rows is "upsert",
        delayed executions move data from staging table to final table after a
        brief delay, in order to accommodate multiple concurrent imports to the
        same destination table.
    credential_id : str or int, optional
        The ID of the database credential.  If ``None``, the default
        credential will be used.
    polling_interval : int or float, optional
        Number of seconds to wait between checks for job completion.
    archive : bool, optional (deprecated)
        If ``True``, archive the import job as soon as it completes.
    hidden : bool, optional
        If ``True`` (the default), this job will not appear in the Civis UI.

    Returns
    -------
    results : :class:`~civis.futures.CivisFuture`
        A `CivisFuture` object.

    Notes
    -----
    This reads the contents of `filename` into memory.

    Examples
    --------
    >>> with open('input_file.csv', 'w') as _input:
    ...     _input.write('a,b,c\\n1,2,3')
    >>> fut = civis.io.csv_to_civis('input_file.csv',
    ...                             'my-database',
    ...                             'scratch.my_data')
    >>> fut.result()
    """
    if client is None:
        client = APIClient(api_key=api_key)
    if archive:
        warnings.warn("`archive` is deprecated and will be removed in v2.0.0. "
                      "Use `hidden` instead.", FutureWarning)

    name = path.basename(filename)
    with open(filename, "rb") as data:
        file_id = file_to_civis(data, name, client=client)
        log.debug('Uploaded file %s to Civis file %s', filename, file_id)
        fut = civis_file_to_table(file_id, database, table,
                                  client=client, max_errors=max_errors,
                                  existing_table_rows=existing_table_rows,
                                  diststyle=diststyle, distkey=distkey,
                                  sortkey1=sortkey1, sortkey2=sortkey2,
                                  delimiter=delimiter, headers=headers,
                                  credential_id=credential_id,
                                  primary_keys=primary_keys,
                                  last_modified_keys=last_modified_keys,
                                  escaped=escaped, execution=execution,
                                  polling_interval=polling_interval,
                                  hidden=hidden)
    return fut


def civis_file_to_table(file_ids, database, table, client=None,
                        max_errors=None, existing_table_rows="fail",
                        diststyle=None, distkey=None,
                        sortkey1=None, sortkey2=None,
                        primary_keys=None, last_modified_keys=None,
                        escaped=False, execution="immediate",
                        delimiter=None, headers=None,
                        credential_id=None, polling_interval=None,
                        hidden=True):
    """Upload the contents of a Civis file to a Civis table.

    Parameters
    ----------
    file_ids : int or list[int]
        Civis file ID or a list of Civis file IDs.
    database : str or int
        Upload data into this database. Can be the database name or ID.
    table : str
        The schema and table you want to upload to. E.g.,
        ``'scratch.table'``.
    client : :class:`civis.APIClient`, optional
        If not provided, an :class:`civis.APIClient` object will be
        created from the :envvar:`CIVIS_API_KEY`.
    max_errors : int, optional
        The maximum number of rows with errors to remove from the import
        before failing.
    existing_table_rows : str, optional
        The behaviour if a table with the requested name already exists.
        One of ``'fail'``, ``'truncate'``, ``'append'``, ``'drop'``, or
        ``'upsert'``. Defaults to ``'fail'``.
    diststyle : str, optional
        The distribution style for the table.
        One of ``'even'``, ``'all'`` or ``'key'``.
    distkey : str, optional
        The column to use as the distkey for the table.
    sortkey1 : str, optional
        The column to use as the sortkey for the table.
    sortkey2 : str, optional
        The second column in a compound sortkey for the table.
    primary_keys: list[str], optional
        A list of the primary key column(s) of the destination table. If
        existing_table_rows is "upsert", this field is required.
    last_modified_keys: list[str], optional
        A list of the columns indicating a record has been updated. If
        existing_table_rows is "upsert", this field is required.
    escaped: bool, optional
        A boolean value indicating whether or not the source file has quotes
        escaped with a backslash. Defaults to false.
    execution: string, optional, default "immediate"
        One of "delayed" or "immediate". If "immediate", refresh column
        statistics as part of the run. If "delayed", flag the table for a
        deferred statistics update; column statistics may not be available
        for up to 24 hours. In addition, if existing_table_rows is "upsert",
        delayed executions move data from staging table to final table after a
        brief delay, in order to accommodate multiple concurrent imports to the
        same destination table.
    delimiter : string, optional
        The column delimiter. One of ``','``, ``'\\t'`` or ``'|'``. If not
        provided, will attempt to auto-detect.
    headers : bool, optional
        Whether or not the first row of the file should be treated as
        headers. The default, ``None``, attempts to autodetect whether
        or not the first row contains headers.
    credential_id : str or int, optional
        The ID of the database credential.  If ``None``, the default
        credential will be used.
    polling_interval : int or float, optional
        Number of seconds to wait between checks for job completion.
    hidden : bool, optional
        If ``True`` (the default), this job will not appear in the Civis UI.

    Returns
    -------
    results : :class:`~civis.futures.CivisFuture`
        A `CivisFuture` object.

    Examples
    --------
    >>> file_id = 100
    >>> fut = civis.io.civis_file_to_table(file_id,
    ...                                    'my-database',
    ...                                    'scratch.my_data')
    >>> fut.result()
    """
    if client is None:
        client = APIClient()

    schema, table = split_schema_tablename(table)
    if isinstance(file_ids, int):
        file_ids = [file_ids]
    if schema is None:
        raise ValueError("Provide a schema as part of the `table` input.")
    db_id = client.get_database_id(database)
    cred_id = credential_id or client.default_credential
    if delimiter is not None:  # i.e. it was provided as an argument
        delimiter = DELIMITERS.get(delimiter)
        assert delimiter, "delimiter must be one of {}".format(
            DELIMITERS.keys()
        )

<<<<<<< HEAD
    try:
        client.get_table_id(table, database)
        log.debug('Table {table} already exists - skipping column '
                  'detection'.format(table=table))
        table_exists = True
    except ValueError:
        table_exists = False

    # Use Preprocess endpoint to get the table columns as needed
    # and perform necessary file cleaning
    need_table_columns = not table_exists or existing_table_rows == 'drop'

    cleaning_futures = _run_cleaning(file_ids, client, need_table_columns,
                                     hidden)

    (cleaned_file_ids, headers, compression, delimiter,
     table_columns) = _process_cleaning_results(
        cleaning_futures, client, headers, need_table_columns, delimiter
    )
=======
    destination = dict(remote_host_id=db_id, credential_id=cred_id)
    import_name = 'CSV import to {}.{}'.format(schema, table)
    import_job = client.imports.post(import_name, 'AutoImport',
                                     is_outbound=False,
                                     destination=destination,
                                     hidden=hidden)

    options = dict(max_errors=max_errors,
                   existing_table_rows=existing_table_rows,
                   diststyle=diststyle, distkey=distkey,
                   sortkey1=sortkey1, sortkey2=sortkey2,
                   column_delimiter=delimiter, first_row_is_header=headers)

    client.imports.post_syncs(
        import_job.id,
        source=dict(file=dict(id=file_id)),
        destination=dict(database_table=dict(schema=schema, table=table)),
        advanced_options=options)

    run = client.jobs.post_runs(import_job.id)
    log.debug('Started run %d of sync for import %d', run.id, import_job.id)
    fut = CivisFuture(client.jobs.get_runs,
                      (import_job.id, run.id),
                      polling_interval=polling_interval,
                      client=client,
                      poll_on_creation=False)
>>>>>>> 0d972319

    source = dict(file_ids=cleaned_file_ids)
    destination = dict(schema=schema, table=table, remote_host_id=db_id,
                       credential_id=cred_id, primary_keys=primary_keys,
                       last_modified_keys=last_modified_keys)

    redshift_options = dict(distkey=distkey, sortkeys=[sortkey1, sortkey2],
                            diststyle=diststyle)

    import_name = 'CSV import to {}.{}'.format(schema, table)
    import_job = client.imports.post_files_csv(
        source,
        destination,
        headers,
        name=import_name,
        max_errors=max_errors,
        existing_table_rows=existing_table_rows,
        column_delimiter=delimiter,
        compression=compression,
        escaped=escaped,
        execution=execution,
        table_columns=table_columns,
        redshift_destination_options=redshift_options
    )
    log.debug('Import job ID is %s', import_job.id)
    fut = run_job(import_job.id, client=client)
    return fut


def _sql_script(client, sql, database, job_name, credential_id, hidden=False,
                csv_settings=None):
    job_name = maybe_get_random_name(job_name)
    db_id = client.get_database_id(database)
    credential_id = credential_id or client.default_credential
    csv_settings = csv_settings or {}

    export_job = client.scripts.post_sql(job_name,
                                         remote_host_id=db_id,
                                         credential_id=credential_id,
                                         sql=sql,
                                         hidden=hidden,
                                         csv_settings=csv_settings)

    run_job = client.scripts.post_sql_runs(export_job.id)
    log.debug('Started run %d of SQL script %d', run_job.id, export_job.id)
    return export_job.id, run_job.id


def _get_sql_select(table, columns=None):
    if columns and not isinstance(columns, (list, tuple)):
        raise TypeError("columns must be a list, tuple or None")
    select = ", ".join(columns) if columns is not None else "*"
    sql = "select {} from {}".format(select, table)
    return sql


def _get_headers(client, sql, database, credential_id, polling_interval=None):
    headers = None

    try:
        # use 'begin read only;' to ensure we can't change state
        sql = 'begin read only; select * from ({}) limit 1'.format(sql)
        fut = query_civis(sql, database, client=client,
                          credential_id=credential_id,
                          polling_interval=polling_interval)
        headers = fut.result()['result_columns']
    except Exception as exc:  # NOQA
        log.debug("Failed to retrieve headers due to %s", str(exc))

    return headers


def _decompress_stream(response, buf, write_bytes=True):

    # use response.raw for a more consistent approach
    # if content-encoding is specified in the headers
    # then response.iter_content will decompress the stream
    # however, our use of content-encoding is inconsistent
    chunk = response.raw.read(CHUNK_SIZE)
    d = zlib.decompressobj(zlib.MAX_WBITS | 32)

    while chunk or d.unused_data:
        if d.unused_data:
            to_decompress = d.unused_data + chunk
            d = zlib.decompressobj(zlib.MAX_WBITS | 32)
        else:
            to_decompress = d.unconsumed_tail + chunk
        if write_bytes:
            buf.write(d.decompress(to_decompress))
        else:
            buf.write(d.decompress(to_decompress).decode('utf-8'))
        chunk = response.raw.read(CHUNK_SIZE)


def _download_file(url, local_path, headers, compression):
    response = requests.get(url, stream=True)
    response.raise_for_status()

    # gzipped buffers can be concatenated so write headers as gzip
    if compression == 'gzip':
        with gzip.open(local_path, 'wb') as fout:
            fout.write(headers)
        with open(local_path, 'ab') as fout:
            shutil.copyfileobj(response.raw, fout, CHUNK_SIZE)

    # write headers and decompress the stream
    elif compression == 'none':
        with open(local_path, 'wb') as fout:
            fout.write(headers)
            _decompress_stream(response, fout)

    # decompress the stream, write headers, and zip the file
    elif compression == 'zip':
        with TemporaryDirectory() as tmp_dir:
            tmp_path = path.join(tmp_dir, 'civis_to_csv.csv')
            with open(tmp_path, 'wb') as tmp_file:
                tmp_file.write(headers)
                _decompress_stream(response, tmp_file)

            with zipfile.ZipFile(local_path, 'w') as fout:
                arcname = path.basename(local_path)
                if arcname.split('.')[-1] == 'zip':
                    arcname = arcname.split('.')[0] + '.csv'
                fout.write(tmp_path, arcname, zipfile.ZIP_DEFLATED)


def _download_callback(job_id, run_id, filename, headers, compression):

    def callback(future):
        if not future.succeeded():
            return
        outputs = future.result().get("output")
        if not outputs:
            warnings.warn("Job %s, run %s does not have any output to "
                          "download. Not creating file %s."
                          % (job_id, run_id, filename),
                          RuntimeWarning)
            return
        else:
            url = outputs[0]["path"]
            file_id = outputs[0]["file_id"]
            log.debug('Exported results to Civis file %s', file_id)
            return _download_file(url, filename, headers, compression)

    return callback


def split_schema_tablename(table):
    """Split a Redshift 'schema.tablename' string

    Remember that special characters (such as '.') can only
    be included in a schema or table name if delimited by double-quotes.

    Parameters
    ----------
    table: str
        Either a Redshift schema and table name combined
        with a ".", or else a single table name.

    Returns
    -------
    schema, tablename
        A 2-tuple of strings. The ``schema`` may be None if the input
        is only a table name, but the ``tablename`` will always be filled.

    Raises
    ------
    ValueError
        If the input ``table`` is not separable into a schema and
        table name.
    """
    reader = csv.reader(StringIO(six.text_type(table)),
                        delimiter=".",
                        doublequote=True,
                        quotechar='"')
    schema_name_tup = next(reader)
    if len(schema_name_tup) == 1:
        schema_name_tup = (None, schema_name_tup[0])
    if len(schema_name_tup) != 2:
        raise ValueError("Cannot parse schema and table. "
                         "Does '{}' follow the pattern 'schema.table'?"
                         .format(table))
    return tuple(schema_name_tup)


def _replace_null_column_names(column_list):
    """Replace null names in columns from file cleaning with an appropriately
    blank column name.

    Parameters
    ----------
    column_list: list[dict]
      the list of columns from file cleaning.

    Returns
    --------
    column_list: list[dict]
    """

    new_cols = []
    for i, col in enumerate(column_list):
        # Avoid mutating input arguments
        new_col = dict(col)
        if new_col.get('name') is None:
            new_col['name'] = 'column_{}'.format(i)
        new_cols.append(new_col)
    return new_cols


def _run_cleaning(file_ids, client, need_table_columns, hidden):
    cleaning_futures = []
    for fid in file_ids:
        cleaner_job = client.files.post_preprocess_csv(
            file_id=fid,
            in_place=False,
            detect_table_columns=need_table_columns,
            force_character_set_conversion=True,
            hidden=hidden
        )
        cleaning_futures.append(run_job(cleaner_job.id, client=client))
    return cleaning_futures


def _process_cleaning_results(cleaning_futures, client, headers,
                              need_table_columns, delimiter):
    cleaned_file_ids = []

    done, still_going = concurrent.futures.wait(
        cleaning_futures, return_when=concurrent.futures.FIRST_COMPLETED
    )

    # Set values from first completed file cleaning - other files will be
    # compared to this one. If inconsistencies are detected, raise an error.
    first_completed = done.pop()
    output_file = client.jobs.list_runs_outputs(
            first_completed.job_id,
            first_completed.run_id
        )[0]
    detected_info = client.files.get(output_file.object_id).detected_info
    table_columns = (detected_info['tableColumns'] if need_table_columns
                     else None)
    if headers is None:
        headers = detected_info['includeHeader']
    elif headers != detected_info['includeHeader']:
        raise CivisImportError('Mismatch between detected and provided '
                               'headers - please ensure all imported files '
                               'either have a header or do not.')
    if delimiter is None:
        delimiter = detected_info['columnDelimiter']
    elif delimiter != detected_info['columnDelimiter']:
        raise CivisImportError('Provided delimiter "{}" does not match '
                               'detected delimiter for {}: "{}"'.format(
                                   delimiter,
                                   output_file.id,
                                   detected_info["columnDelimiter"])
                               )

    compression = detected_info['compression']

    cleaned_file_ids.append(output_file.object_id)

    for result in concurrent.futures.as_completed(done | still_going):
        output_file = client.jobs.list_runs_outputs(
            result.job_id,
            result.run_id
        )[0]
        detected_info = client.files.get(output_file.object_id).detected_info
        if need_table_columns:
            file_columns = detected_info['tableColumns']
            if table_columns != file_columns:
                raise CivisImportError('All files should have the same '
                                       'schema. Expected {}'
                                       'but file {} has {}'.format(
                                           table_columns,
                                           output_file.object_id,
                                           file_columns)
                                       )
        if headers != detected_info['includeHeader']:
            raise CivisImportError('Mismatch between detected headers - '
                                   'please ensure all imported files either '
                                   'have a header or do not.')
        if delimiter != detected_info['columnDelimiter']:
            raise CivisImportError('Provided delimiter "{}" does not match '
                                   'detected delimiter for {}: "{}"'.format(
                                       delimiter,
                                       output_file.object_id,
                                       detected_info["columnDelimiter"])
                                   )
        if compression != detected_info['compression']:
            raise CivisImportError('Mismatch between detected and provided '
                                   'compressions - provided compression was {}'
                                   ' but detected compression {}. Please '
                                   'ensure all imported files have the same '
                                   'compression.'.format(
                                       compression,
                                       detected_info['compression'])
                                   )

        cleaned_file_ids.append(output_file.object_id)
    if need_table_columns:
        table_columns = _replace_null_column_names(table_columns)
    return cleaned_file_ids, headers, compression, delimiter, table_columns<|MERGE_RESOLUTION|>--- conflicted
+++ resolved
@@ -966,7 +966,6 @@
             DELIMITERS.keys()
         )
 
-<<<<<<< HEAD
     try:
         client.get_table_id(table, database)
         log.debug('Table {table} already exists - skipping column '
@@ -986,34 +985,6 @@
      table_columns) = _process_cleaning_results(
         cleaning_futures, client, headers, need_table_columns, delimiter
     )
-=======
-    destination = dict(remote_host_id=db_id, credential_id=cred_id)
-    import_name = 'CSV import to {}.{}'.format(schema, table)
-    import_job = client.imports.post(import_name, 'AutoImport',
-                                     is_outbound=False,
-                                     destination=destination,
-                                     hidden=hidden)
-
-    options = dict(max_errors=max_errors,
-                   existing_table_rows=existing_table_rows,
-                   diststyle=diststyle, distkey=distkey,
-                   sortkey1=sortkey1, sortkey2=sortkey2,
-                   column_delimiter=delimiter, first_row_is_header=headers)
-
-    client.imports.post_syncs(
-        import_job.id,
-        source=dict(file=dict(id=file_id)),
-        destination=dict(database_table=dict(schema=schema, table=table)),
-        advanced_options=options)
-
-    run = client.jobs.post_runs(import_job.id)
-    log.debug('Started run %d of sync for import %d', run.id, import_job.id)
-    fut = CivisFuture(client.jobs.get_runs,
-                      (import_job.id, run.id),
-                      polling_interval=polling_interval,
-                      client=client,
-                      poll_on_creation=False)
->>>>>>> 0d972319
 
     source = dict(file_ids=cleaned_file_ids)
     destination = dict(schema=schema, table=table, remote_host_id=db_id,
@@ -1038,8 +1009,8 @@
         table_columns=table_columns,
         redshift_destination_options=redshift_options
     )
-    log.debug('Import job ID is %s', import_job.id)
     fut = run_job(import_job.id, client=client)
+    log.debug('Started run %d of sync for import %d', fut.id, import_job.id)
     return fut
 
 
