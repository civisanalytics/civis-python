from collections import OrderedDict
import io
import json
import os
from six import StringIO, BytesIO
import zipfile

import pytest
import requests
import vcr

try:
    import pandas as pd
    has_pandas = True
except ImportError:
    has_pandas = False

import civis
from civis.io import _files
from civis.compat import mock, FileNotFoundError, TemporaryDirectory
from civis.response import Response
from civis.base import CivisAPIError, CivisImportError
from civis.resources._resources import get_api_spec, generate_classes
from civis.tests.testcase import (CivisVCRTestCase,
                                  cassette_dir,
                                  POLL_INTERVAL)
from civis.tests import TEST_SPEC
from civis.tests.mocks import create_client_mock

api_import_str = 'civis.resources._resources.get_api_spec'
with open(TEST_SPEC) as f:
    civis_api_spec = json.load(f, object_pairs_hook=OrderedDict)


class MockAPIError(CivisAPIError):
    """A fake API error with only a status code"""
    def __init__(self, sc):
        self.status_code = sc


@mock.patch(api_import_str, return_value=civis_api_spec)
class ImportTests(CivisVCRTestCase):
    # Note that all functions tested here should use a
    # `polling_interval=POLL_INTERVAL` input. This lets us use
    # sensible polling intervals when recording, but speed through
    # the calls in the VCR cassette when testing later.

    @pytest.fixture(autouse=True)
    def client_mock(self):
        self.mock_client = create_client_mock()

    @classmethod
    def tearDownClass(cls):
        get_api_spec.cache_clear()
        generate_classes.cache_clear()

    @classmethod
    @mock.patch(api_import_str, return_value=civis_api_spec)
    def setUpClass(cls, *mocks):
        get_api_spec.cache_clear()
        generate_classes.cache_clear()

        setup_vcr = vcr.VCR(filter_headers=['Authorization'])
        setup_cassette = os.path.join(cassette_dir(), 'io_setup.yml')
        with setup_vcr.use_cassette(setup_cassette):
            # create a file
            buf = StringIO()
            buf.write('a,b,c\n1,2,3')
            buf.seek(0)
            file_id = civis.io.file_to_civis(buf, 'somename')
            cls.file_id = file_id

            # create the table. assumes this function works.
            sql = """
                DROP TABLE IF EXISTS scratch.api_client_test_fixture;

                CREATE TABLE scratch.api_client_test_fixture (
                    a int,
                    b int,
                    c int
                );

                INSERT INTO scratch.api_client_test_fixture
                VALUES (1,2,3);
            """
            res = civis.io.query_civis(sql, 'redshift-general',
                                       polling_interval=POLL_INTERVAL)
            res.result()  # block

            # create an export to check get_url. also tests export_csv
            with TemporaryDirectory() as temp_dir:
                fname = os.path.join(temp_dir, 'tempfile')
                sql = "SELECT * FROM scratch.api_client_test_fixture"
                database = 'redshift-general'
                result = civis.io.civis_to_csv(fname, sql, database,
                                               polling_interval=POLL_INTERVAL)
                result = result.result()
                cls.export_url = result['output'][0]['path']
                assert result.state == 'succeeded'

            cls.export_job_id = result.sql_id

    @pytest.mark.file_to_civis
    @mock.patch(api_import_str, return_value=civis_api_spec)
    def test_zip_member_to_civis(self, *mocks):
        with TemporaryDirectory() as temp_dir:
            fname = os.path.join(temp_dir, 'tempfile')
            with zipfile.ZipFile(fname, 'w', zipfile.ZIP_DEFLATED) as zip_file:
                archive_name = 'archive_name'
                zip_file.writestr(archive_name, 'a,b,c\n1,2,3')
                zip_member = zip_file.namelist()[0]
                with zip_file.open(zip_member) as zip_member_buf:
                    result = civis.io.file_to_civis(zip_member_buf, zip_member)

        assert isinstance(result, int)

    @mock.patch(api_import_str, return_value=civis_api_spec)
    def test_text_file_to_civis(self, *mocks):
        buf = StringIO()
        buf.write('a,b,c\n1,2,3')
        buf.seek(0)
        result = civis.io.file_to_civis(buf, 'somename')

        assert isinstance(result, int)

    @pytest.mark.file_to_civis
    @mock.patch(api_import_str, return_value=civis_api_spec)
    def test_bytes_file_to_civis(self, *mocks):
        buf = BytesIO()
        buf.write(b'a,b,c\n1,2,3')
        buf.seek(0)
        result = civis.io.file_to_civis(buf, 'somename')

        assert isinstance(result, int)

    @pytest.mark.file_to_civis
    @mock.patch(api_import_str, return_value=civis_api_spec)
    def test_large_file_to_civis(self, *mocks):
        curr_size = civis.io._files.MIN_MULTIPART_SIZE
        civis.io._files.MIN_MULTIPART_SIZE = 1
        with TemporaryDirectory() as temp_dir:
            fname = os.path.join(temp_dir, 'tempfile')
            with open(fname, 'w+b') as tmp:
                tmp.write(b'a,b,c\n1,2,3')
            with open(fname, 'r+b') as tmp:
                result = civis.io.file_to_civis(tmp, fname)

            civis.io._files.MIN_MULTIPART_SIZE = curr_size

        assert isinstance(result, int)

    @pytest.mark.civis_to_file
    @mock.patch(api_import_str, return_value=civis_api_spec)
    def test_civis_to_file(self, *mocks):
        buf = BytesIO()
        civis.io.civis_to_file(self.file_id, buf)
        buf.seek(0)
        assert buf.read() == b'a,b,c\n1,2,3'

    @pytest.mark.csv_to_civis
    @mock.patch('civis.io._tables.file_to_civis')
    @mock.patch('civis.io._tables.civis_file_to_table')
    def test_csv_to_civis(self, m_civis_file_to_table, m_file_to_civis,
                          _m_get_api_spec):
        mock_file_id = 42
        m_file_to_civis.return_value = mock_file_id
        mock_future = mock.create_autospec(civis.futures.CivisFuture,
                                           spec_set=True)
        m_civis_file_to_table.return_value = mock_future
        table = "scratch.api_client_test_fixture"
        database = 'redshift-general'

        fname = 'a/tempfile'

        with mock.patch.object(civis.io._tables, 'open',
                               mock.mock_open(read_data='some,test,data'),
                               create=True) as m_open:

            result = civis.io.csv_to_civis(fname, database, table,
                                           client=self.mock_client,
                                           existing_table_rows='truncate')

            m_file_to_civis.assert_called_once_with(m_open.return_value,
                                                    'tempfile',
                                                    client=self.mock_client)

        assert result == mock_future

        m_civis_file_to_table.assert_called_once_with(
            mock_file_id, database, table,
            client=self.mock_client,
            max_errors=None,
            existing_table_rows='truncate',
            diststyle=None, distkey=None,
            sortkey1=None, sortkey2=None,
            delimiter=",", headers=None,
            primary_keys=None,
            last_modified_keys=None,
            escaped=False, execution='immediate',
            credential_id=None, polling_interval=None,
            hidden=True
        )

    @pytest.mark.civis_file_to_table
    @mock.patch('civis.io._tables._process_cleaning_results')
    @mock.patch('civis.io._tables._run_cleaning')
    def test_civis_file_to_table_table_exists(self,
                                              m_run_cleaning,
                                              m_process_cleaning_results,
                                              _m_get_api_spec):
        table = "scratch.api_client_test_fixture"
        database = 'redshift-general'
        mock_file_id = 1234
        mock_cleaned_file_id = 1235
        mock_import_id = 8675309

        self.mock_client.imports.post_files_csv.return_value\
            .id = mock_import_id
        self.mock_client.get_database_id.return_value = 42
        self.mock_client.default_credential = 713

        self.mock_client.get_table_id.return_value = 42
        m_process_cleaning_results.return_value = (
            [mock_cleaned_file_id],
            True,  # headers
            'gzip',  # compression
            'comma',  # delimiter
            None  # table_columns
        )
        m_run_cleaning.return_value = [mock.sentinel.cleaning_future]

        with mock.patch.object(
                civis.io._tables, 'run_job',
                spec_set=True) as m_run_job:

<<<<<<< HEAD
            m_run_job.return_value = mock.sentinel.import_future
=======
            run_job_future = mock.MagicMock(
                spec=civis.futures.CivisFuture,
                job_id=123,
                run_id=234
            )

            m_run_job.return_value = run_job_future
>>>>>>> 95b1d905

            result = civis.io.civis_file_to_table(
                mock_file_id, database, table,
                existing_table_rows='truncate',
                client=self.mock_client
            )

<<<<<<< HEAD
            assert result is mock.sentinel.import_future
            m_run_job.assert_called_once_with(mock_import_id,
                                              client=self.mock_client)
=======
            assert result is run_job_future
            m_run_job.assert_called_once_with(mock_import_id,
                                              client=self.mock_client,
                                              polling_interval=None)
>>>>>>> 95b1d905

        m_run_cleaning.assert_called_once_with(
            [mock_file_id], self.mock_client, False, True
        )
        m_process_cleaning_results.assert_called_once_with(
            [mock.sentinel.cleaning_future],
            self.mock_client,
            None,
            False,
            None
        )

        expected_name = 'CSV import to scratch.api_client_test_fixture'
        expected_kwargs = {
            'name': expected_name,
            'max_errors': None,
            'existing_table_rows': 'truncate',
            'column_delimiter': 'comma',
            'compression': 'gzip',
            'escaped': False,
            'execution': 'immediate',
<<<<<<< HEAD
=======
            'loosen_types': False,
>>>>>>> 95b1d905
            'table_columns': None,
            'redshift_destination_options': {
                'diststyle': None, 'distkey': None,
                'sortkeys': [None, None]
            }

        }
        self.mock_client.imports.post_files_csv.assert_called_once_with(
            {'file_ids': [mock_cleaned_file_id]},
            {
                'schema': 'scratch',
                'table': 'api_client_test_fixture',
                'remote_host_id': 42,
                'credential_id': 713,
                'primary_keys': None,
                'last_modified_keys': None
            },
            True,
            **expected_kwargs
        )

    @pytest.mark.civis_file_to_table
    @mock.patch('civis.io._tables._process_cleaning_results')
    @mock.patch('civis.io._tables._run_cleaning')
    def test_civis_file_to_table_table_doesnt_exist(
            self,
            m_run_cleaning,
            m_process_cleaning_results,
            _m_get_api_spec
    ):
        table = "scratch.api_client_test_fixture"
        database = 'redshift-general'
        mock_file_id = 1234
        mock_cleaned_file_id = 1235
        mock_import_id = 8675309

        self.mock_client.imports.post_files_csv.return_value\
            .id = mock_import_id
        self.mock_client.get_database_id.return_value = 42
        self.mock_client.default_credential = 713

        self.mock_client.get_table_id.side_effect = ValueError('no table')
        mock_columns = [{'name': 'foo', 'sql_type': 'INTEGER'}]
        m_process_cleaning_results.return_value = (
            [mock_cleaned_file_id],
            True,  # headers
            'gzip',  # compression
            'comma',  # delimiter
            mock_columns  # table_columns
        )
        m_run_cleaning.return_value = [mock.sentinel.cleaning_future]

        with mock.patch.object(
                civis.io._tables, 'run_job',
                spec_set=True) as m_run_job:
<<<<<<< HEAD

            m_run_job.return_value = mock.sentinel.import_future

            result = civis.io.civis_file_to_table(
                mock_file_id, database, table,
                existing_table_rows='truncate',
                client=self.mock_client
            )

            assert result is mock.sentinel.import_future
            m_run_job.assert_called_once_with(mock_import_id,
                                              client=self.mock_client)

        m_run_cleaning.assert_called_once_with(
            [mock_file_id], self.mock_client, True, True
        )
        m_process_cleaning_results.assert_called_once_with(
            [mock.sentinel.cleaning_future],
            self.mock_client,
            None,
            True,
            None
        )

        expected_name = 'CSV import to scratch.api_client_test_fixture'
        expected_kwargs = {
            'name': expected_name,
            'max_errors': None,
            'existing_table_rows': 'truncate',
            'column_delimiter': 'comma',
            'compression': 'gzip',
            'escaped': False,
            'execution': 'immediate',
            'table_columns': mock_columns,
            'redshift_destination_options': {
                'diststyle': None, 'distkey': None,
                'sortkeys': [None, None]
            }

        }
        self.mock_client.imports.post_files_csv.assert_called_once_with(
            {'file_ids': [mock_cleaned_file_id]},
            {
                'schema': 'scratch',
                'table': 'api_client_test_fixture',
                'remote_host_id': 42,
                'credential_id': 713,
                'primary_keys': None,
                'last_modified_keys': None
            },
            True,
            **expected_kwargs
        )

    @pytest.mark.process_cleaning_results
    def test_process_cleaning_results(self, _m_get_api_spec):
        mock_job_id = 42
        mock_run_id = 1776
        mock_file_id = 312
        fut = civis.futures.CivisFuture(poller=lambda j, r: (j, r),
                                        poller_args=(mock_job_id, mock_run_id),
                                        poll_on_creation=False)
        fut.set_result(Response({'state': 'success'}))

        self.mock_client.jobs.list_runs_outputs.return_value = [Response(
            {'object_id': mock_file_id}
        )]

        expected_columns = [{'name': 'a', 'sql_type': 'INT'},
                            {'name': 'column', 'sql_type': 'INT'}]
        expected_compression = 'gzip'
        expected_headers = True
        expected_delimiter = ','
        self.mock_client.files.get.return_value.detected_info = {
            'tableColumns': expected_columns,
            'compression': expected_compression,
            'includeHeader': expected_headers,
            'columnDelimiter': expected_delimiter
        }

        assert civis.io._tables._process_cleaning_results(
            [fut], self.mock_client, None, True, None
        ) == (
            [mock_file_id], expected_headers, expected_compression,
            expected_delimiter, expected_columns
        )

=======

            run_job_future = mock.MagicMock(
                spec=civis.futures.CivisFuture,
                job_id=123,
                run_id=234
            )

            m_run_job.return_value = run_job_future

            result = civis.io.civis_file_to_table(
                mock_file_id, database, table,
                existing_table_rows='truncate',
                client=self.mock_client
            )

            assert result is run_job_future
            m_run_job.assert_called_once_with(mock_import_id,
                                              client=self.mock_client,
                                              polling_interval=None)

        m_run_cleaning.assert_called_once_with(
            [mock_file_id], self.mock_client, True, True
        )
        m_process_cleaning_results.assert_called_once_with(
            [mock.sentinel.cleaning_future],
            self.mock_client,
            None,
            True,
            None
        )

        expected_name = 'CSV import to scratch.api_client_test_fixture'
        expected_kwargs = {
            'name': expected_name,
            'max_errors': None,
            'existing_table_rows': 'truncate',
            'column_delimiter': 'comma',
            'compression': 'gzip',
            'escaped': False,
            'execution': 'immediate',
            'loosen_types': False,
            'table_columns': mock_columns,
            'redshift_destination_options': {
                'diststyle': None, 'distkey': None,
                'sortkeys': [None, None]
            }

        }
        self.mock_client.imports.post_files_csv.assert_called_once_with(
            {'file_ids': [mock_cleaned_file_id]},
            {
                'schema': 'scratch',
                'table': 'api_client_test_fixture',
                'remote_host_id': 42,
                'credential_id': 713,
                'primary_keys': None,
                'last_modified_keys': None
            },
            True,
            **expected_kwargs
        )

    @pytest.mark.civis_file_to_table
    @mock.patch('civis.io._tables._process_cleaning_results')
    @mock.patch('civis.io._tables._run_cleaning')
    def test_civis_file_to_table_multi_file(
            self,
            m_run_cleaning,
            m_process_cleaning_results,
            _m_get_api_spec
    ):
        table = "scratch.api_client_test_fixture"
        database = 'redshift-general'
        mock_file_id = [1234, 1235]
        mock_cleaned_file_ids = [1236, 1237]
        mock_import_id = 8675309

        self.mock_client.imports.post_files_csv.return_value\
            .id = mock_import_id
        self.mock_client.get_database_id.return_value = 42
        self.mock_client.default_credential = 713

        self.mock_client.get_table_id.side_effect = ValueError('no table')
        mock_columns = [{'name': 'foo', 'sql_type': 'INTEGER'}]
        m_process_cleaning_results.return_value = (
            mock_cleaned_file_ids,
            True,  # headers
            'gzip',  # compression
            'comma',  # delimiter
            mock_columns  # table_columns
        )
        m_run_cleaning.return_value = [mock.sentinel.cleaning_future1,
                                       mock.sentinel.cleaning_future2]

        with mock.patch.object(
                civis.io._tables, 'run_job',
                spec_set=True) as m_run_job:

            run_job_future = mock.MagicMock(
                spec=civis.futures.CivisFuture,
                job_id=123,
                run_id=234
            )

            m_run_job.return_value = run_job_future

            result = civis.io.civis_file_to_table(
                mock_file_id, database, table,
                existing_table_rows='truncate',
                client=self.mock_client
            )

            assert result is run_job_future
            m_run_job.assert_called_once_with(mock_import_id,
                                              client=self.mock_client,
                                              polling_interval=None)

        m_run_cleaning.assert_called_once_with(
            mock_file_id, self.mock_client, True, True
        )
        m_process_cleaning_results.assert_called_once_with(
            [mock.sentinel.cleaning_future1,
             mock.sentinel.cleaning_future2],
            self.mock_client,
            None,
            True,
            None
        )

        expected_name = 'CSV import to scratch.api_client_test_fixture'
        expected_kwargs = {
            'name': expected_name,
            'max_errors': None,
            'existing_table_rows': 'truncate',
            'column_delimiter': 'comma',
            'compression': 'gzip',
            'escaped': False,
            'execution': 'immediate',
            'loosen_types': True,
            'table_columns': mock_columns,
            'redshift_destination_options': {
                'diststyle': None, 'distkey': None,
                'sortkeys': [None, None]
            }

        }
        self.mock_client.imports.post_files_csv.assert_called_once_with(
            {'file_ids': mock_cleaned_file_ids},
            {
                'schema': 'scratch',
                'table': 'api_client_test_fixture',
                'remote_host_id': 42,
                'credential_id': 713,
                'primary_keys': None,
                'last_modified_keys': None
            },
            True,
            **expected_kwargs
        )

    @pytest.mark.process_cleaning_results
    def test_process_cleaning_results(self, _m_get_api_spec):
        mock_job_id = 42
        mock_run_id = 1776
        mock_file_id = 312
        fut = civis.futures.CivisFuture(poller=lambda j, r: (j, r),
                                        poller_args=(mock_job_id, mock_run_id),
                                        poll_on_creation=False)
        fut.set_result(Response({'state': 'success'}))

        self.mock_client.jobs.list_runs_outputs.return_value = [Response(
            {'object_id': mock_file_id}
        )]

        expected_columns = [{'name': 'a', 'sql_type': 'INT'},
                            {'name': 'column', 'sql_type': 'INT'}]
        expected_compression = 'gzip'
        expected_headers = True
        expected_delimiter = ','
        self.mock_client.files.get.return_value.detected_info = {
            'tableColumns': expected_columns,
            'compression': expected_compression,
            'includeHeader': expected_headers,
            'columnDelimiter': expected_delimiter
        }

        assert civis.io._tables._process_cleaning_results(
            [fut], self.mock_client, None, True, None
        ) == (
            [mock_file_id], expected_headers, expected_compression,
            expected_delimiter, expected_columns
        )

>>>>>>> 95b1d905
    @pytest.mark.process_cleaning_results
    def test_process_cleaning_results_raises_imports(self, _m_get_api_spec):
        mock_job_id = 42
        mock_run_id = 1776
        mock_file_id = 312
        fut = civis.futures.CivisFuture(poller=lambda j, r: (j, r),
                                        poller_args=(mock_job_id, mock_run_id),
                                        poll_on_creation=False)
        fut.set_result(Response({'state': 'success'}))

        fut2 = civis.futures.CivisFuture(
            poller=lambda j, r: (j, r),
            poller_args=(mock_job_id, mock_run_id),
            poll_on_creation=False
        )
        fut2.set_result(Response({'state': 'success'}))

        self.mock_client.jobs.list_runs_outputs.return_value = [Response(
            {'object_id': mock_file_id}
        )]

        expected_compression = 'gzip'
        expected_headers = True
<<<<<<< HEAD
        expected_delimiter = ','
        resp1 = Response({
            'detected_info':
                {
                    'tableColumns': [{'name': 'a', 'sql_type': 'INT'},
                                     {'name': 'column', 'sql_type': 'INT'}],
                    'compression': expected_compression,
                    'includeHeader': expected_headers,
                    'columnDelimiter': expected_delimiter
=======
        expected_cols = [{'name': 'a', 'sql_type': 'INT'},
                         {'name': 'column', 'sql_type': 'INT'}]
        resp1 = Response({
            'detected_info':
                {
                    'tableColumns': expected_cols,
                    'compression': expected_compression,
                    'includeHeader': expected_headers,
                    'columnDelimiter': ','
>>>>>>> 95b1d905
                }
        })

        resp2 = Response({
            'detected_info':
                {
<<<<<<< HEAD
                    'tableColumns': [{'name': 'different', 'sql_type': 'INT'},
                                     {'name': 'cols', 'sql_type': 'INT'}],
                    'compression': expected_compression,
                    'includeHeader': expected_headers,
                    'columnDelimiter': expected_delimiter
=======
                    'tableColumns': expected_cols,
                    'compression': expected_compression,
                    'includeHeader': expected_headers,
                    'columnDelimiter': '|'
>>>>>>> 95b1d905
                }
        })
        self.mock_client.files.get.side_effect = [resp1, resp2]

<<<<<<< HEAD
        with pytest.raises(CivisImportError) as exc_info:
            civis.io._tables._process_cleaning_results(
                [fut, fut2], self.mock_client, None, True, None
            )
        assert ('All files should have the same schema'
                in exc_info.value.args[0])
=======
        with pytest.raises(CivisImportError,
                           match='Provided delimiter "|" does not match '
                                 'detected delimiter'):
            civis.io._tables._process_cleaning_results(
                [fut, fut2], self.mock_client, None, True, None
            )
>>>>>>> 95b1d905

    @pytest.mark.run_cleaning
    @pytest.mark.parametrize('fids', ([42], [42, 43]))
    @mock.patch('civis.io._tables.run_job',
                return_value=mock.MagicMock(spec=civis.futures.CivisFuture))
    def test_run_cleaning(self, m_run_job, fids):

        def mock_preprocess(fid):
            resp = Response({'id': fid})
            return resp

        self.mock_client.files.post_preprocess_csv\
            .side_effect = mock_preprocess

        res = civis.io._tables._run_cleaning(fids, self.mock_client, True,
                                             True)

        # We should have one cleaning job per provided file id
        fid_count = len(fids)
        assert len(res) == fid_count
        self.mock_client.files.post_preprocess_csv.assert_has_calls((
            mock.call(
                file_id=fid,
                in_place=False,
                detect_table_columns=True,
                force_character_set_conversion=True,
                hidden=True)
            for fid in fids
        ))
        m_run_job.assert_has_calls((
            mock.call(
<<<<<<< HEAD
                jid, client=self.mock_client
            ) for jid in fids)
        )

=======
                jid, client=self.mock_client, polling_interval=None
            ) for jid in fids)
        )

    @pytest.mark.check_all_detected_info
    def test_check_all_detected_info_matching(self, _m_get_api_spec):
        headers = True
        compression = 'gzip'
        delimiter = 'comma'
        detected_info = {
            'includeHeader': True,
            'columnDelimiter': 'comma',
            'compression': 'gzip'
        }

        civis.io._tables._check_all_detected_info(
            detected_info, headers, delimiter, compression, 42
        )

    @pytest.mark.check_all_detected_info
    def test_check_all_detected_info_raises(self, _m_get_api_spec):
        headers = False
        compression = 'gzip'
        delimiter = 'comma'
        detected_info = {
            'includeHeader': True,
            'columnDelimiter': 'comma',
            'compression': 'gzip'
        }

        with pytest.raises(civis.base.CivisImportError):
            civis.io._tables._check_all_detected_info(
                detected_info, headers, delimiter, compression, 42
            )

    @pytest.mark.check_column_types
    def test_check_column_types_differing_numbers(self, _m_get_api_spec):
        table_cols = [{'name': 'col1', 'sql_type': 'INT'}]
        file_cols = [{'name': 'col1', 'sql_type': 'INT'},
                     {'name': 'col2', 'sql_type': 'FLOAT'}]

        with pytest.raises(civis.base.CivisImportError,
                           match='Expected 1 columns but file 42 has 2 columns'
                           ):
            civis.io._tables._check_column_types(table_cols, file_cols, 42)

    @pytest.mark.check_column_types
    def test_check_column_types_differing_types(self, _m_get_api_spec):
        table_cols = [{'name': 'col1', 'sql_type': 'INT'}]
        file_cols = [{'name': 'col1', 'sql_type': 'FLOAT'}]

        with pytest.raises(civis.base.CivisImportError,
                           match='Column 0: File base type was FLOAT, but '
                                 'expected INT'):
            civis.io._tables._check_column_types(table_cols, file_cols, 42)

    @pytest.mark.check_column_types
    def test_check_column_types_passing(self, _m_get_api_spec):
        table_cols = [{'name': 'col1', 'sql_type': 'INT'},
                      {'name': 'col2', 'sql_type': 'VARCHAR(42)'}]
        file_cols = [{'name': 'col1', 'sql_type': 'INT'},
                     {'name': 'col2', 'sql_type': 'VARCHAR(47)'}]

        civis.io._tables._check_column_types(table_cols, file_cols, 42)

>>>>>>> 95b1d905
    @pytest.mark.read_civis
    @pytest.mark.skipif(not has_pandas, reason="pandas not installed")
    @mock.patch(api_import_str, return_value=civis_api_spec)
    def test_read_civis_pandas(self, *mocks):
        expected = pd.DataFrame([[1, 2, 3]], columns=['a', 'b', 'c'])
        df = civis.io.read_civis('scratch.api_client_test_fixture',
                                 'redshift-general', use_pandas=True,
                                 polling_interval=POLL_INTERVAL)
        assert df.equals(expected)

    @pytest.mark.read_civis
    @mock.patch(api_import_str, return_value=civis_api_spec)
    def test_read_civis_no_pandas(self, *mocks):
        expected = [['a', 'b', 'c'], ['1', '2', '3']]
        data = civis.io.read_civis('scratch.api_client_test_fixture',
                                   'redshift-general', use_pandas=False,
                                   polling_interval=POLL_INTERVAL)
        assert data == expected

    @pytest.mark.read_civis_sql
    @mock.patch(api_import_str, return_value=civis_api_spec)
    def test_read_civis_sql(self, *mocks):
        sql = "SELECT * FROM scratch.api_client_test_fixture"
        expected = [['a', 'b', 'c'], ['1', '2', '3']]
        data = civis.io.read_civis_sql(sql, 'redshift-general',
                                       use_pandas=False,
                                       polling_interval=POLL_INTERVAL)
        assert data == expected

    @pytest.mark.dataframe_to_civis
    @pytest.mark.skipif(not has_pandas, reason="pandas not installed")
    @mock.patch('civis.io._tables.file_to_civis')
    @mock.patch('civis.io._tables.civis_file_to_table')
    def test_dataframe_to_civis(self, m_civis_file_to_table, m_file_to_civis,
                                _m_get_api_spec):
<<<<<<< HEAD
        df = mock.create_autospec(pd.DataFrame, spec_set=True)
=======
        df = pd.DataFrame([[1, 2, 3], [2, 3, 4]])
>>>>>>> 95b1d905
        m_file_to_civis.return_value = 42
        mock_future = mock.create_autospec(civis.futures.CivisFuture,
                                           spec_set=True)
        m_civis_file_to_table.return_value = mock_future

<<<<<<< HEAD
        fixed_tmpdir = TemporaryDirectory()
        with mock.patch.object(civis.io._tables, 'TemporaryDirectory',
                               return_value=fixed_tmpdir):

            with mock.patch.object(df, 'to_csv') as m_to_csv:
                result = civis.io.dataframe_to_civis(
                    df, 'redshift-general',
                    'scratch.api_client_test_fixture',
                    existing_table_rows='truncate',
                    client=self.mock_client)
                assert result == mock_future

                expected_tmp_path = os.path.join(fixed_tmpdir.name,
                                                 'dataframe_to_civis.csv')

                m_to_csv.assert_called_once_with(expected_tmp_path,
                                                 encoding='utf-8', index=False)

        m_file_to_civis.assert_called_once_with(
            expected_tmp_path, 'api_client_test_fixture',
            client=self.mock_client
        )
        m_civis_file_to_table.assert_called_once_with(
            42, 'redshift-general',
=======
        # use a mock to spy on the dataframe's to_csv method so we can
        # check on its calls without impeding its actual usage.
        with mock.patch.object(df, 'to_csv', wraps=df.to_csv) as m_to_csv:
            result = civis.io.dataframe_to_civis(
                df, 'redshift-general',
                'scratch.api_client_test_fixture',
                existing_table_rows='truncate',
                client=self.mock_client)
            assert result == mock_future

            # ANY here represents the path to which the dataframe was written
            # Since it's a temporary directory we don't know/care exactly what
            # it is
            m_to_csv.assert_called_once_with(mock.ANY, encoding='utf-8',
                                             index=False)
            out_path = m_to_csv.call_args.args[0]

        m_file_to_civis.assert_called_once_with(
            mock.ANY, 'api_client_test_fixture',
            client=self.mock_client
        )

        # Ensure that the file written to above is the same file as that
        # uploaded to Civis in this call
        assert m_file_to_civis.call_args.args[0] == out_path

        m_civis_file_to_table.assert_called_once_with(
            m_file_to_civis.return_value, 'redshift-general',
>>>>>>> 95b1d905
            'scratch.api_client_test_fixture',
            client=self.mock_client,
            max_errors=None, existing_table_rows="truncate",
            diststyle=None, distkey=None,
            sortkey1=None, sortkey2=None,
            delimiter=',',
            primary_keys=None,
            last_modified_keys=None,
            escaped=False, execution='immediate',
            headers=True, credential_id=None,
            polling_interval=None,
            hidden=True)

    @pytest.mark.civis_to_multifile_csv
    @mock.patch(api_import_str, return_value=civis_api_spec)
    def test_civis_to_multifile_csv(self, *mocks):
        sql = "SELECT * FROM scratch.api_client_test_fixture"
        result = civis.io.civis_to_multifile_csv(
            sql, database='redshift-general', polling_interval=POLL_INTERVAL)
        assert set(result.keys()) == {'entries', 'query', 'header',
                                      'delimiter', 'compression', 'unquoted'}
        assert result['query'] == sql
        assert result['header'] == ['a', 'b', 'c']
        assert isinstance(result['entries'], list)
        assert set(result['entries'][0].keys()) == {'id', 'name', 'size',
                                                    'url', 'url_signed'}
        assert result['entries'][0]['url_signed'].startswith('https://civis-'
                                                             'console.s3.'
                                                             'amazonaws.com/')

    @pytest.mark.civis_to_multifile_csv
    @mock.patch('civis.io._tables.CivisFuture')
    @mock.patch('civis.io._tables.civis_to_file')
    @mock.patch('civis.io._tables._sql_script')
    def test_civis_to_multifile_passes_client(
            self, m_sql_script, m_civis_to_file, m_CivisFuture, *mocks):
        """Ensure the client kwarg is passed forward."""
        m_sql_script.return_value = (mock.MagicMock(), mock.MagicMock())
        # We need to write some JSON into the buffer to avoid errors.
        m_civis_to_file.side_effect = (
            lambda _, buf, *args, **kwargs: buf.write(b'{}')
        )
        mock_client = mock.MagicMock()

        civis.io.civis_to_multifile_csv('sql', 'db', client=mock_client)

        m_civis_to_file.assert_called_once_with(
            mock.ANY, mock.ANY, client=mock_client
        )

    @pytest.mark.transfer_table
    @mock.patch(api_import_str, return_value=civis_api_spec)
    def test_transfer_table(self, *mocks):
        result = civis.io.transfer_table('redshift-general', 'redshift-test',
                                         'scratch.api_client_test_fixture',
                                         'scratch.api_client_test_fixture',
                                         polling_interval=POLL_INTERVAL)
        result = result.result()
        assert result.state == 'succeeded'

        # check for side effect
        sql = 'select * from scratch.api_client_test_fixture'
        result = civis.io.query_civis(sql, 'redshift-test',
                                      polling_interval=POLL_INTERVAL).result()
        assert result.state == 'succeeded'

    @pytest.mark.get_sql_select
    def test_get_sql_select(self, *mocks):
        x = "select * from schema.table"
        y = "select a, b, c from schema.table"
        table = "schema.table"
        assert civis.io._tables._get_sql_select(table) == x
        assert civis.io._tables._get_sql_select(table, ['a', 'b', 'c']) == y
        with pytest.raises(TypeError):
            civis.io._tables._get_sql_select(table, "column_a")

    @pytest.mark.download_file
    def test_download_file(self, *mocks):
        expected = '"1","2","3"\n'
        with TemporaryDirectory() as temp_dir:
            fname = os.path.join(temp_dir, 'tempfile')
            civis.io._tables._download_file(self.export_url, fname,
                                            b'', 'none')
            with open(fname, "r") as f:
                data = f.read()
        assert data == expected


@pytest.mark.file_id_from_run_output
def test_file_id_from_run_output_exact():
    m_client = mock.Mock()
    m_client.scripts.list_containers_runs_outputs.return_value = \
        [Response({'name': 'spam', 'object_id': 2013,
                   'object_type': 'File'})]

    fid = civis.io.file_id_from_run_output('spam', 17, 13, client=m_client)
    assert fid == 2013


@pytest.mark.file_id_from_run_output
def test_file_id_from_run_output_approximate():
    # Test fuzzy name matching
    m_client = mock.Mock()
    m_client.scripts.list_containers_runs_outputs.return_value = \
        [Response({'name': 'spam.csv.gz', 'object_id': 2013,
                   'object_type': 'File'})]

    fid = civis.io.file_id_from_run_output('^spam', 17, 13, regex=True,
                                           client=m_client)
    assert fid == 2013


@pytest.mark.file_id_from_run_output
def test_file_id_from_run_output_approximate_multiple():
    # Fuzzy name matching with muliple matches should return the first
    m_cl = mock.Mock()
    m_cl.scripts.list_containers_runs_outputs.return_value = [
        Response({'name': 'spam.csv.gz', 'object_id': 2013,
                  'object_type': 'File'}),
        Response({'name': 'eggs.csv.gz', 'object_id': 2014,
                  'object_type': 'File'})]

    fid = civis.io.file_id_from_run_output('.csv', 17, 13, regex=True,
                                           client=m_cl)
    assert fid == 2013


@pytest.mark.file_id_from_run_output
def test_file_id_from_run_output_no_file():
    # Get an IOError if we request a file which doesn't exist
    m_client = mock.Mock()
    m_client.scripts.list_containers_runs_outputs.return_value = [
        Response({'name': 'spam', 'object_id': 2013,
                  'object_type': 'File'})]

    with pytest.raises(FileNotFoundError) as err:
        civis.io.file_id_from_run_output('eggs', 17, 13, client=m_client)
    assert 'not an output' in str(err.value)


@pytest.mark.file_id_from_run_output
def test_file_id_from_run_output_no_run():
    # Get an IOError if we request a file from a run which doesn't exist
    m_client = mock.Mock()
    m_client.scripts.list_containers_runs_outputs.side_effect =\
        MockAPIError(404)  # Mock a run which doesn't exist

    with pytest.raises(IOError) as err:
        civis.io.file_id_from_run_output('name', 17, 13, client=m_client)
    assert 'could not find job/run id 17/13' in str(err.value).lower()


@pytest.mark.file_id_from_run_output
def test_file_id_from_run_output_platform_error():
    # Make sure we don't swallow real Platform errors
    m_client = mock.Mock()
    m_client.scripts.list_containers_runs_outputs.side_effect =\
        MockAPIError(500)  # Mock a platform error
    with pytest.raises(CivisAPIError):
        civis.io.file_id_from_run_output('name', 17, 13, client=m_client)


@pytest.mark.file_to_dataframe
@pytest.mark.skipif(not has_pandas, reason="pandas not installed")
def test_file_to_dataframe_infer():
    m_client = mock.Mock()
    url = 'url'
    m_client.files.get.return_value = Response({'name': 'spam.csv',
                                                'file_url': url})
    with mock.patch.object(civis.io._files.pd, 'read_csv',
                           autospec=True) as mock_read_csv:
        civis.io.file_to_dataframe(121, compression='infer', client=m_client)
        mock_read_csv.assert_called_once_with(url, compression='infer')


@pytest.mark.file_to_dataframe
@pytest.mark.skipif(not has_pandas, reason="pandas not installed")
def test_file_to_dataframe_infer_gzip():
    m_client = mock.Mock()
    url = 'url'
    m_client.files.get.return_value = Response({'name': 'spam.csv.gz',
                                                'file_url': url})
    with mock.patch.object(civis.io._files.pd, 'read_csv',
                           autospec=True) as mock_read_csv:
        civis.io.file_to_dataframe(121, compression='infer', client=m_client)
        mock_read_csv.assert_called_once_with(url, compression='gzip')


@pytest.mark.file_to_dataframe
@pytest.mark.skipif(not has_pandas, reason="pandas not installed")
def test_file_to_dataframe_kwargs():
    m_client = mock.Mock()
    url = 'url'
    m_client.files.get.return_value = Response({'name': 'spam.csv',
                                                'file_url': url})
    with mock.patch.object(civis.io._files.pd, 'read_csv',
                           autospec=True) as mock_read_csv:
        civis.io.file_to_dataframe(121, compression='special', client=m_client,
                                   delimiter='|', nrows=10)
        mock_read_csv.assert_called_once_with(url, compression='special',
                                              delimiter='|', nrows=10)


@pytest.mark.file_to_json
@mock.patch.object(civis.io._files, 'civis_to_file', autospec=True)
def test_load_json(mock_c2f):
    obj = {'spam': 'eggs'}

    def _dump_json(file_id, buf, *args, **kwargs):
        buf.write(json.dumps(obj).encode())
    mock_c2f.side_effect = _dump_json
    out = civis.io.file_to_json(13, client=mock.Mock())
    assert out == obj


@pytest.mark.civis_to_file
@mock.patch.object(_files, 'requests', autospec=True)
def test_civis_to_file_local(mock_requests):
    # Test that a call to civis_to_file uses `requests` to grab the contents
    # of a URL given by the API client and writes it to a file.
    mock_civis = create_client_mock()
    mock_requests.get.return_value.iter_content.return_value =\
        (l.encode() for l in 'abcdef')
    with TemporaryDirectory() as tdir:
        fname = os.path.join(tdir, 'testfile')
        _files.civis_to_file(137, fname, client=mock_civis)
        with open(fname, 'rt') as _fin:
            assert _fin.read() == 'abcdef'
    mock_civis.files.get.assert_called_once_with(137)
    mock_requests.get.assert_called_once_with(
        mock_civis.files.get.return_value.file_url, stream=True)


@pytest.mark.civis_to_file
@mock.patch.object(_files, 'requests', autospec=True)
def test_civis_to_file_retries(mock_requests):
    mock_civis = create_client_mock()

    # Mock the request iter_content so it fails partway the first time.
    # Python 2.7 doesn't have the nonlocal keyword, so here's a little class to
    # track whether it's the first call.
    class UnreliableIterContent:
        def __init__(self):
            self.first_try = True

        def mock_iter_content(self, _):
            chunks = [l.encode() for l in 'abcdef']
            for i, chunk in enumerate(chunks):

                # Fail partway through on the first try.
                if self.first_try and i == 3:
                    self.first_try = False
                    raise requests.ConnectionError()

                yield chunk

    mock_requests.get.return_value.iter_content = \
        UnreliableIterContent().mock_iter_content

    # Add some data to the buffer to test that we seek to the right place
    # when retrying.
    buf = io.BytesIO(b'0123')
    buf.seek(4)

    _files.civis_to_file(137, buf, client=mock_civis)

    # Check that retries work and that the buffer position is reset.
    # If we didn't seek when retrying, we'd get abcabcdef.
    # If we seek'd to position 0, then we'd get abcdef.
    buf.seek(0)
    assert buf.read() == b'0123abcdef'

    mock_civis.files.get.assert_called_once_with(137)
    assert mock_requests.get.call_count == 2
    mock_requests.get.assert_called_with(
         mock_civis.files.get.return_value.file_url, stream=True)


@pytest.mark.file_to_civis
@pytest.mark.parametrize('input_filename', ['newname', None])
@mock.patch.object(_files, 'requests', autospec=True)
def test_file_to_civis(mock_requests, input_filename):
    # Test that file_to_civis posts a Civis File with the API client
    # and calls `requests.post` on the returned URL.
    mock_civis = create_client_mock()
    civis_name, expected_id = 'newname', 137
    mock_civis.files.post.return_value.id = expected_id
    with TemporaryDirectory() as tdir:
        fname = os.path.join(tdir, 'newname')
        with open(fname, 'wt') as _fout:
            _fout.write('abcdef')
        fid = _files.file_to_civis(fname, input_filename, expires_at=None,
                                   client=mock_civis)
    assert fid == expected_id
    mock_civis.files.post.assert_called_once_with(civis_name, expires_at=None)
    mock_requests.post.assert_called_once_with(
        mock_civis.files.post.return_value.upload_url, files=mock.ANY)


@pytest.mark.split_schema_tablename
@pytest.mark.parametrize("table,expected", [
    ('schema.table', ('schema', 'table')),
    ('schema."t.able"', ('schema', 't.able')),
    ('schema.table"', ('schema', 'table"')),
    ('"sch.ema"."t.able"', ('sch.ema', 't.able')),
    ('schema."tab""le."', ('schema', 'tab"le.')),
    ('table_with_no_schema', (None, 'table_with_no_schema')),
])
def test_split_schema_tablename(table, expected):
    assert civis.io._tables.split_schema_tablename(table) == expected


@pytest.mark.split_schema_tablename
def test_split_schema_tablename_raises():
    s = "table.with.too.many.periods"
    with pytest.raises(ValueError):
        civis.io._tables.split_schema_tablename(s)


@pytest.mark.export_to_civis_file
@mock.patch.object(civis.io._tables, '_sql_script', autospec=True,
                   return_value=[700, 1000])
def test_export_to_civis_file(mock_sql_script):
    expected = [{'file_id': 9844453}]

    mock_client = create_client_mock()
    response = Response({'state': 'success', 'output': expected})
    mock_client.scripts.get_sql_runs.return_value = response
    mock_client.scripts.post_sql

    sql = "SELECT 1"
    fut = civis.io.export_to_civis_file(sql, 'fake-db',
                                        polling_interval=POLL_INTERVAL,
                                        client=mock_client)
    data = fut.result()['output']
    assert data == expected
    mock_sql_script.assert_called_once_with(client=mock_client,
                                            sql=sql,
                                            database='fake-db',
                                            job_name=None,
                                            credential_id=None,
                                            csv_settings=None,
                                            hidden=True)


@pytest.mark.sql_script
def test_sql_script():
    sql = "SELECT SPECIAL SQL QUERY"
    export_job_id = 32
    database_id = 29
    credential_id = 3920
    response = Response({'id': export_job_id})

    mock_client = create_client_mock()
    mock_client.scripts.post_sql.return_value = response
    mock_client.get_database_id.return_value = database_id
    mock_client.default_credential = credential_id

    civis.io._tables._sql_script(client=mock_client,
                                 sql=sql,
                                 database='fake-db',
                                 job_name='My job',
                                 credential_id=None,
                                 hidden=False,
                                 csv_settings=None)
    mock_client.scripts.post_sql.assert_called_once_with(
        'My job',
        remote_host_id=database_id,
        credential_id=credential_id,
        sql=sql,
        hidden=False,
        csv_settings={})
    mock_client.scripts.post_sql_runs.assert_called_once_with(export_job_id)<|MERGE_RESOLUTION|>--- conflicted
+++ resolved
@@ -233,9 +233,6 @@
                 civis.io._tables, 'run_job',
                 spec_set=True) as m_run_job:
 
-<<<<<<< HEAD
-            m_run_job.return_value = mock.sentinel.import_future
-=======
             run_job_future = mock.MagicMock(
                 spec=civis.futures.CivisFuture,
                 job_id=123,
@@ -243,7 +240,6 @@
             )
 
             m_run_job.return_value = run_job_future
->>>>>>> 95b1d905
 
             result = civis.io.civis_file_to_table(
                 mock_file_id, database, table,
@@ -251,16 +247,10 @@
                 client=self.mock_client
             )
 
-<<<<<<< HEAD
-            assert result is mock.sentinel.import_future
-            m_run_job.assert_called_once_with(mock_import_id,
-                                              client=self.mock_client)
-=======
             assert result is run_job_future
             m_run_job.assert_called_once_with(mock_import_id,
                                               client=self.mock_client,
                                               polling_interval=None)
->>>>>>> 95b1d905
 
         m_run_cleaning.assert_called_once_with(
             [mock_file_id], self.mock_client, False, True
@@ -282,10 +272,7 @@
             'compression': 'gzip',
             'escaped': False,
             'execution': 'immediate',
-<<<<<<< HEAD
-=======
             'loosen_types': False,
->>>>>>> 95b1d905
             'table_columns': None,
             'redshift_destination_options': {
                 'diststyle': None, 'distkey': None,
@@ -341,95 +328,6 @@
         with mock.patch.object(
                 civis.io._tables, 'run_job',
                 spec_set=True) as m_run_job:
-<<<<<<< HEAD
-
-            m_run_job.return_value = mock.sentinel.import_future
-
-            result = civis.io.civis_file_to_table(
-                mock_file_id, database, table,
-                existing_table_rows='truncate',
-                client=self.mock_client
-            )
-
-            assert result is mock.sentinel.import_future
-            m_run_job.assert_called_once_with(mock_import_id,
-                                              client=self.mock_client)
-
-        m_run_cleaning.assert_called_once_with(
-            [mock_file_id], self.mock_client, True, True
-        )
-        m_process_cleaning_results.assert_called_once_with(
-            [mock.sentinel.cleaning_future],
-            self.mock_client,
-            None,
-            True,
-            None
-        )
-
-        expected_name = 'CSV import to scratch.api_client_test_fixture'
-        expected_kwargs = {
-            'name': expected_name,
-            'max_errors': None,
-            'existing_table_rows': 'truncate',
-            'column_delimiter': 'comma',
-            'compression': 'gzip',
-            'escaped': False,
-            'execution': 'immediate',
-            'table_columns': mock_columns,
-            'redshift_destination_options': {
-                'diststyle': None, 'distkey': None,
-                'sortkeys': [None, None]
-            }
-
-        }
-        self.mock_client.imports.post_files_csv.assert_called_once_with(
-            {'file_ids': [mock_cleaned_file_id]},
-            {
-                'schema': 'scratch',
-                'table': 'api_client_test_fixture',
-                'remote_host_id': 42,
-                'credential_id': 713,
-                'primary_keys': None,
-                'last_modified_keys': None
-            },
-            True,
-            **expected_kwargs
-        )
-
-    @pytest.mark.process_cleaning_results
-    def test_process_cleaning_results(self, _m_get_api_spec):
-        mock_job_id = 42
-        mock_run_id = 1776
-        mock_file_id = 312
-        fut = civis.futures.CivisFuture(poller=lambda j, r: (j, r),
-                                        poller_args=(mock_job_id, mock_run_id),
-                                        poll_on_creation=False)
-        fut.set_result(Response({'state': 'success'}))
-
-        self.mock_client.jobs.list_runs_outputs.return_value = [Response(
-            {'object_id': mock_file_id}
-        )]
-
-        expected_columns = [{'name': 'a', 'sql_type': 'INT'},
-                            {'name': 'column', 'sql_type': 'INT'}]
-        expected_compression = 'gzip'
-        expected_headers = True
-        expected_delimiter = ','
-        self.mock_client.files.get.return_value.detected_info = {
-            'tableColumns': expected_columns,
-            'compression': expected_compression,
-            'includeHeader': expected_headers,
-            'columnDelimiter': expected_delimiter
-        }
-
-        assert civis.io._tables._process_cleaning_results(
-            [fut], self.mock_client, None, True, None
-        ) == (
-            [mock_file_id], expected_headers, expected_compression,
-            expected_delimiter, expected_columns
-        )
-
-=======
 
             run_job_future = mock.MagicMock(
                 spec=civis.futures.CivisFuture,
@@ -623,7 +521,6 @@
             expected_delimiter, expected_columns
         )
 
->>>>>>> 95b1d905
     @pytest.mark.process_cleaning_results
     def test_process_cleaning_results_raises_imports(self, _m_get_api_spec):
         mock_job_id = 42
@@ -647,17 +544,6 @@
 
         expected_compression = 'gzip'
         expected_headers = True
-<<<<<<< HEAD
-        expected_delimiter = ','
-        resp1 = Response({
-            'detected_info':
-                {
-                    'tableColumns': [{'name': 'a', 'sql_type': 'INT'},
-                                     {'name': 'column', 'sql_type': 'INT'}],
-                    'compression': expected_compression,
-                    'includeHeader': expected_headers,
-                    'columnDelimiter': expected_delimiter
-=======
         expected_cols = [{'name': 'a', 'sql_type': 'INT'},
                          {'name': 'column', 'sql_type': 'INT'}]
         resp1 = Response({
@@ -667,44 +553,26 @@
                     'compression': expected_compression,
                     'includeHeader': expected_headers,
                     'columnDelimiter': ','
->>>>>>> 95b1d905
                 }
         })
 
         resp2 = Response({
             'detected_info':
                 {
-<<<<<<< HEAD
-                    'tableColumns': [{'name': 'different', 'sql_type': 'INT'},
-                                     {'name': 'cols', 'sql_type': 'INT'}],
-                    'compression': expected_compression,
-                    'includeHeader': expected_headers,
-                    'columnDelimiter': expected_delimiter
-=======
                     'tableColumns': expected_cols,
                     'compression': expected_compression,
                     'includeHeader': expected_headers,
                     'columnDelimiter': '|'
->>>>>>> 95b1d905
                 }
         })
         self.mock_client.files.get.side_effect = [resp1, resp2]
 
-<<<<<<< HEAD
-        with pytest.raises(CivisImportError) as exc_info:
-            civis.io._tables._process_cleaning_results(
-                [fut, fut2], self.mock_client, None, True, None
-            )
-        assert ('All files should have the same schema'
-                in exc_info.value.args[0])
-=======
         with pytest.raises(CivisImportError,
                            match='Provided delimiter "|" does not match '
                                  'detected delimiter'):
             civis.io._tables._process_cleaning_results(
                 [fut, fut2], self.mock_client, None, True, None
             )
->>>>>>> 95b1d905
 
     @pytest.mark.run_cleaning
     @pytest.mark.parametrize('fids', ([42], [42, 43]))
@@ -736,12 +604,6 @@
         ))
         m_run_job.assert_has_calls((
             mock.call(
-<<<<<<< HEAD
-                jid, client=self.mock_client
-            ) for jid in fids)
-        )
-
-=======
                 jid, client=self.mock_client, polling_interval=None
             ) for jid in fids)
         )
@@ -807,7 +669,6 @@
 
         civis.io._tables._check_column_types(table_cols, file_cols, 42)
 
->>>>>>> 95b1d905
     @pytest.mark.read_civis
     @pytest.mark.skipif(not has_pandas, reason="pandas not installed")
     @mock.patch(api_import_str, return_value=civis_api_spec)
@@ -843,42 +704,12 @@
     @mock.patch('civis.io._tables.civis_file_to_table')
     def test_dataframe_to_civis(self, m_civis_file_to_table, m_file_to_civis,
                                 _m_get_api_spec):
-<<<<<<< HEAD
-        df = mock.create_autospec(pd.DataFrame, spec_set=True)
-=======
         df = pd.DataFrame([[1, 2, 3], [2, 3, 4]])
->>>>>>> 95b1d905
         m_file_to_civis.return_value = 42
         mock_future = mock.create_autospec(civis.futures.CivisFuture,
                                            spec_set=True)
         m_civis_file_to_table.return_value = mock_future
 
-<<<<<<< HEAD
-        fixed_tmpdir = TemporaryDirectory()
-        with mock.patch.object(civis.io._tables, 'TemporaryDirectory',
-                               return_value=fixed_tmpdir):
-
-            with mock.patch.object(df, 'to_csv') as m_to_csv:
-                result = civis.io.dataframe_to_civis(
-                    df, 'redshift-general',
-                    'scratch.api_client_test_fixture',
-                    existing_table_rows='truncate',
-                    client=self.mock_client)
-                assert result == mock_future
-
-                expected_tmp_path = os.path.join(fixed_tmpdir.name,
-                                                 'dataframe_to_civis.csv')
-
-                m_to_csv.assert_called_once_with(expected_tmp_path,
-                                                 encoding='utf-8', index=False)
-
-        m_file_to_civis.assert_called_once_with(
-            expected_tmp_path, 'api_client_test_fixture',
-            client=self.mock_client
-        )
-        m_civis_file_to_table.assert_called_once_with(
-            42, 'redshift-general',
-=======
         # use a mock to spy on the dataframe's to_csv method so we can
         # check on its calls without impeding its actual usage.
         with mock.patch.object(df, 'to_csv', wraps=df.to_csv) as m_to_csv:
@@ -907,7 +738,6 @@
 
         m_civis_file_to_table.assert_called_once_with(
             m_file_to_civis.return_value, 'redshift-general',
->>>>>>> 95b1d905
             'scratch.api_client_test_fixture',
             client=self.mock_client,
             max_errors=None, existing_table_rows="truncate",
