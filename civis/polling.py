import time
import threading

from civis.base import CivisJobFailure, CivisAsyncResultBase, FAILED, DONE
from civis.response import Response


_DEFAULT_POLLING_INTERVAL = 15


class _ResultPollingThread(threading.Thread):
    """Poll a function until it returns a Response with a DONE state
    """
    # Inspired by `threading.Timer`

    def __init__(self, poller, poller_args, polling_interval):
        super().__init__()
        self.polling_interval = polling_interval
        self.poller = poller
        self.poller_args = poller_args
        self.finished = threading.Event()

    def cancel(self):
        """Stop the poller if it hasn't finished yet.
        """
        self.finished.set()

    def join(self, timeout=None):
        """Shut down the polling when the thread is terminated.
        """
        self.cancel()
        super().join(timeout=timeout)

    def run(self):
        """Poll until done.
        """
        while not self.finished.wait(self.polling_interval):
            if self.poller(*self.poller_args).state in DONE:
                self.finished.set()


class PollableResult(CivisAsyncResultBase):
    """A class for tracking pollable results.

    This class will begin polling immediately upon creation, and poll for
    job completion once every `polling_interval` seconds until the job
    completes in Civis.

    Parameters
    ----------
    poller : func
        A function which returns an object that has a ``state`` attribute.
    poller_args : tuple
        The arguments with which to call the poller function.
    polling_interval : int or float
        The number of seconds between API requests to check whether a result
        is ready.
    api_key : DEPRECATED str, optional
        This is not used by PollableResult, but is required to match the
        interface from CivisAsyncResultBase.
    client : :class:`civis.APIClient`, optional
        If not provided, an :class:`civis.APIClient` object will be
        created from the :envvar:`CIVIS_API_KEY`.
    poll_on_creation : bool, optional
        If ``True`` (the default), it will poll upon calling ``result()`` the
        first time. If ``False``, it will wait the number of seconds specified
        in `polling_interval` from object creation before polling.

    Examples
    --------
    >>> client = civis.APIClient()
    >>> database_id = client.get_database_id("my_database")
    >>> cred_id = client.default_credential
    >>> sql = "SELECT 1"
    >>> preview_rows = 10
    >>> response = client.queries.post(database_id, sql, preview_rows,
    >>>                                credential=cred_id)
    >>> job_id = response.id
    >>>
    >>> poller = client.queries.get
    >>> poller_args = (job_id, ) # (job_id, run_id) if poller requires run_id
    >>> polling_interval = 10
    >>> poll = PollableResult(poller, poller_args, polling_interval)
    """
    # this may not be friendly to a rate-limited api
    # Implementation notes: The `PollableResult` depends on some private
    # features of the `concurrent.futures.Future` class, so it's possible
    # that future versions of Python could break something here.
    # (It works under at least 3.4, 3.5, and 3.6)
    # We use the following `Future` implementation details
    # - The `Future` checks its state against predefined strings. We use
    #   `STATE_TRANS` to translate from the Civis platform states to `Future`
    #    states.
    # - `Future` uses a `_state` attribute to check its current condition
    # - `Future` handles event notification through `set_result` and
    #   `set_exception`, which we call from `_check_result`.
    # - We use the `Future` thread lock called `_condition`
    # - We assume that results of the Future are stored in `_result`.
    def __init__(self, poller, poller_args,
                 polling_interval=None, api_key=None, client=None,
                 poll_on_creation=True):
        if polling_interval is None:
            polling_interval = _DEFAULT_POLLING_INTERVAL
<<<<<<< HEAD
        super().__init__(poller,
                         poller_args,
                         polling_interval,
                         api_key,
                         poll_on_creation)
        if self.polling_interval <= 0:
            raise ValueError("The polling interval must be positive.")
=======
        super().__init__(poller=poller,
                         poller_args=poller_args,
                         polling_interval=polling_interval,
                         api_key=api_key,
                         client=client,
                         poll_on_creation=poll_on_creation)
>>>>>>> 3e3135b2

        # Polling arguments. Never poll more often than the requested interval.
        if poll_on_creation:
            self._last_polled = None
        else:
            self._last_polled = time.time()
        self._last_result = None

        self._polling_thread = _ResultPollingThread(self._check_result, (),
                                                    polling_interval)

    def _check_result(self):
        """Return the job result from Civis. Once the job completes, store the
        result and never poll again."""
        # Start a single thread continuously polling.
        # It will stop once the job completes.
        if not self._polling_thread.is_alive() and self._result is None:
            self._polling_thread.start()

        with self._condition:
            if self._result is not None:
                # If the job is already completed, just return the stored
                # result.
                return self._result

            # Check to see if the job has finished, but don't poll more
            # frequently than the requested polling frequency.
            now = time.time()
            if (not self._last_polled or
                    (now - self._last_polled) >= self.polling_interval):
                # Poll for a new result
                self._last_polled = now
                try:
                    self._last_result = self.poller(*self.poller_args)
                except Exception as e:
                    # The _poller can raise API exceptions
                    # Set those directly as this Future's exception
                    self._set_api_exception(exc=e)
                else:
                    # If the job has finished, then register completion and
                    # store the results. Because of the `if self._result` check
                    # up top, we will never get here twice.
                    self._set_api_result(self._last_result)

            return self._last_result

    def _set_api_result(self, result):
        with self._condition:
            if result.state in FAILED:
                try:
                    err_msg = str(result['error'])
                except:
                    err_msg = str(result)
                self._set_api_exception(exc=CivisJobFailure(err_msg, result),
                                        result=result)
            elif result.state in DONE:
                self.set_result(result)
                self.cleanup()

    def _set_api_exception(self, exc, result=None):
        with self._condition:
            if result is None:
                result = Response({"state": FAILED[0]})
            self._result = result
            self._last_result = self._result
            self.set_exception(exc)
            self.cleanup()

    def cleanup(self):
        # This gets called after the result is set.
        # Ensure that the polling thread shuts down when it's no longer needed.
        if self._polling_thread.is_alive():
            self._polling_thread.cancel()<|MERGE_RESOLUTION|>--- conflicted
+++ resolved
@@ -101,22 +101,14 @@
                  poll_on_creation=True):
         if polling_interval is None:
             polling_interval = _DEFAULT_POLLING_INTERVAL
-<<<<<<< HEAD
-        super().__init__(poller,
-                         poller_args,
-                         polling_interval,
-                         api_key,
-                         poll_on_creation)
-        if self.polling_interval <= 0:
-            raise ValueError("The polling interval must be positive.")
-=======
         super().__init__(poller=poller,
                          poller_args=poller_args,
                          polling_interval=polling_interval,
                          api_key=api_key,
                          client=client,
                          poll_on_creation=poll_on_creation)
->>>>>>> 3e3135b2
+        if self.polling_interval <= 0:
+            raise ValueError("The polling interval must be positive.")
 
         # Polling arguments. Never poll more often than the requested interval.
         if poll_on_creation:
