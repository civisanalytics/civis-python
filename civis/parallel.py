"""Parallel computations using the Civis Platform infrastructure
"""
from __future__ import absolute_import

from concurrent.futures import wait
from datetime import datetime, timedelta
from io import BytesIO
import logging
import os
import time

import joblib
from joblib._parallel_backends import ParallelBackendBase
from joblib.my_exceptions import TransportableException
import requests

import civis
from civis.base import CivisAPIError

from civis.compat import TemporaryDirectory
from civis.futures import _ContainerShellExecutor, CustomScriptExecutor

log = logging.getLogger(__name__)
_THIS_DIR = os.path.dirname(os.path.realpath(__file__))
_DEFAULT_SETUP_CMD = ":"  # An sh command that does nothing.
_DEFAULT_REPO_SETUP_CMD = "cd /app; python setup.py install; cd /"
_ALL_JOBS = 50  # Give the user this many jobs if they request "all of them"

# When creating a remote execution environment from an existing
# Container Script, read these keys.
KEYS_TO_INFER = ['docker_image_name', 'docker_image_tag', 'repo_http_uri',
                 'repo_ref', 'remote_host_credential_id', 'git_credential_id',
                 'cancel_timeout', 'time_zone']


def infer_backend_factory(required_resources=None,
                          params=None,
                          arguments=None,
                          client=None,
                          polling_interval=None,
                          setup_cmd=None,
                          max_submit_retries=0,
                          max_job_retries=0,
                          hidden=True,
                          **kwargs):
    """Infer the container environment and return a backend factory.

    This function helps you run additional jobs from code which executes
    inside a Civis container job. The function reads settings for
    relevant parameters (e.g. the Docker image) of the container
    it's running inside of.

    .. note:: This function will read the state of the parent
              container job at the time this function executes. If the
              user has modified the container job since the run started
              (e.g. by changing the GitHub branch in the container's GUI),
              this function may infer incorrect settings for the child jobs.

    Keyword arguments inferred from the existing script's state are
    %s

    Parameters
    ----------
    required_resources : dict or None, optional
        The resources needed by the container. See the
        `container scripts API documentation
        <https://platform.civisanalytics.com/api#resources-scripts>`
        for details. Resource requirements not specified will
        default to the requirements of the current job.
    params : list or None, optional
        A definition of the parameters this script accepts in the
        arguments field. See the `container scripts API documentation
        <https://platform.civisanalytics.com/api#resources-scripts>`
        for details.

        Parameters of the child jobs will default to the parameters
        of the current job. Any parameters provided here will override
        parameters of the same name from the current job.
    arguments : dict or None, optional
        Dictionary of name/value pairs to use to run this script.
        Only settable if this script has defined params. See the `container
        scripts API documentation
        <https://platform.civisanalytics.com/api#resources-scripts>`
        for details.

        Arguments will default to the arguments of the current job.
        Anything provided here will override portions of the current job's
        arguments.
    client : `civis.APIClient` instance or None, optional
        An API Client object to use.
    polling_interval : int, optional
        The polling interval, in seconds, for checking container script status.
        If you have many jobs, you may want to set this higher (e.g., 300) to
        avoid `rate-limiting <https://platform.civisanalytics.com/api#basics>`.
        You should only set this if you aren't using ``pubnub`` notifications.
    setup_cmd : str, optional
        A shell command or sequence of commands for setting up the environment.
        These will precede the commands used to run functions in joblib.
        This is primarily for installing dependencies that are not available
        in the dockerhub repo (e.g., "cd /app && python setup.py install"
        or "pip install gensim").

        With no GitHub repo input, the setup command will
        default to a command that does nothing. If a ``repo_http_uri``
        is provided, the default setup command will attempt to run
        "python setup.py install". If this command fails, execution
        will still continue.
    max_submit_retries : int, optional
        The maximum number of retries for submitting each job. This is to help
        avoid a large set of jobs failing because of a single 5xx error. A
        value higher than zero should only be used for jobs that are idempotent
        (i.e., jobs whose result and side effects are the same regardless of
        whether they are run once or many times).
    max_job_retries : int, optional
        Retry failed jobs this number of times before giving up.
        Even more than with ``max_submit_retries``, this should only
        be used for jobs which are idempotent, as the job may have
        caused side effects (if any) before failing.
        These retries assist with jobs which may have failed because
        of network or worker failures.
    hidden: bool, optional
        The hidden status of the object. Setting this to true
        hides it from most API endpoints. The object can still
        be queried directly by ID. Defaults to True.
    **kwargs:
        Additional keyword arguments will be passed directly to
        :func:`~civis.APIClient.scripts.post_containers`, potentially
        overriding the values of those arguments in the parent environment.

    Raises
    ------
    RuntimeError
        If this function is not running inside a Civis container job.

    See Also
    --------
    civis.parallel.make_backend_factory
    """
    if client is None:
        client = civis.APIClient(resources='all')

    if not os.environ.get('CIVIS_JOB_ID'):
        raise RuntimeError('This function must be run '
                           'inside a container job.')
    state = client.scripts.get_containers(os.environ['CIVIS_JOB_ID'])
    if state.from_template_id:
        # If this is a Custom Script from a template, we need the
        # backing script. Make sure to save the arguments from
        # the Custom Script: those are the only user-settable parts.
        template = client.templates.get_scripts(state.from_template_id)
        try:
            custom_args = state.arguments
            state = client.scripts.get_containers(template.script_id)
            state.arguments = custom_args
        except civis.base.CivisAPIError as err:
            if err.status_code == 404:
                raise RuntimeError('Unable to introspect environment from '
                                   'your template\'s backing script. '
                                   'You may not have permission to view '
                                   'script ID {}.'.format(template.script_id))
            else:
                raise

    # Default to this container's resource requests, but
    # allow users to override it.
    state.required_resources.update(required_resources or {})

    # Update parameters with user input
    params = params or []
    for input_param in params:
        for param in state.params:
            if param['name'] == input_param['name']:
                param.update(input_param)
                break
        else:
            state.params.append(input_param)

    # Update arguments with input
    state.arguments.update(arguments or {})

    # Set defaults on other keyword arguments with
    # values from the current script
    for key in KEYS_TO_INFER:
        kwargs.setdefault(key, state[key])

    return make_backend_factory(required_resources=state.required_resources,
                                params=state.params,
                                arguments=state.arguments,
                                client=client,
                                polling_interval=polling_interval,
                                setup_cmd=setup_cmd,
                                max_submit_retries=max_submit_retries,
                                max_job_retries=max_job_retries,
                                hidden=hidden,
                                **kwargs)


infer_backend_factory.__doc__ = infer_backend_factory.__doc__ % KEYS_TO_INFER


def make_backend_factory(docker_image_name="civisanalytics/datascience-python",
                         client=None,
                         polling_interval=None,
                         setup_cmd=None,
                         max_submit_retries=0,
                         max_job_retries=0,
                         hidden=True,
                         **kwargs):
    """Create a joblib backend factory that uses Civis Container Scripts

    .. note:: The total size of function parameters in `Parallel()`
              calls on this backend must be less than 5 GB due to
              AWS file size limits.

    .. note:: The maximum number of concurrent jobs in the Civis Platform
              is controlled by both the ``n_jobs`` and ``pre_dispatch``
              parameters of ``joblib.Parallel``.
              Set ``pre_dispatch="n_jobs"`` to have a maximum of
              ``n_jobs`` processes running at once.
              (The default is ``pre_dispatch="2*n_jobs"``.)

    Parameters
    ----------
    docker_image_name : str, optional
        The image for the container script. You may also wish to specify
        a ``docker_image_tag`` in the keyword arguments.
    client : `civis.APIClient` instance or None, optional
        An API Client object to use.
    polling_interval : int, optional
        The polling interval, in seconds, for checking container script status.
        If you have many jobs, you may want to set this higher (e.g., 300) to
        avoid `rate-limiting <https://platform.civisanalytics.com/api#basics>`.
        You should only set this if you aren't using ``pubnub`` notifications.
    setup_cmd : str, optional
        A shell command or sequence of commands for setting up the environment.
        These will precede the commands used to run functions in joblib.
        This is primarily for installing dependencies that are not available
        in the dockerhub repo (e.g., "cd /app && python setup.py install"
        or "pip install gensim").

        With no GitHub repo input, the setup command will
        default to a command that does nothing. If a `repo_http_uri`
        is provided, the default setup command will attempt to run
        "python setup.py install". If this command fails, execution
        will still continue.
    max_submit_retries : int, optional
        The maximum number of retries for submitting each job. This is to help
        avoid a large set of jobs failing because of a single 5xx error. A
        value higher than zero should only be used for jobs that are idempotent
        (i.e., jobs whose result and side effects are the same regardless of
        whether they are run once or many times).
    max_job_retries : int, optional
        Retry failed jobs this number of times before giving up.
        Even more than with `max_submit_retries`, this should only
        be used for jobs which are idempotent, as the job may have
        caused side effects (if any) before failing.
        These retries assist with jobs which may have failed because
        of network or worker failures.
    hidden: bool, optional
        The hidden status of the object. Setting this to true
        hides it from most API endpoints. The object can still
        be queried directly by ID. Defaults to True.
    **kwargs:
        Additional keyword arguments will be passed
        directly to :func:`~civis.APIClient.scripts.post_containers`.

    Examples
    --------
    >>> # Without joblib:
    >>> from __future__ import print_function
    >>> from math import sqrt
    >>> print([sqrt(i ** 2) for i in range(10)])
    [0.0, 1.0, 2.0, 3.0, 4.0, 5.0, 6.0, 7.0, 8.0, 9.0]

    >>> # Using the default joblib backend:
    >>> from joblib import delayed, Parallel
    >>> parallel = Parallel(n_jobs=5)
    >>> print(parallel(delayed(sqrt)(i ** 2) for i in range(10)))
    [0.0, 1.0, 2.0, 3.0, 4.0, 5.0, 6.0, 7.0, 8.0, 9.0]

    >>> # Using the Civis backend:
    >>> from joblib import parallel_backend, register_parallel_backend
    >>> from civis.parallel import make_backend_factory
    >>> register_parallel_backend('civis', make_backend_factory(
    ...     required_resources={"cpu": 512, "memory": 256}))
    >>> with parallel_backend('civis'):
    ...    parallel = Parallel(n_jobs=5, pre_dispatch='n_jobs')
    ...    print(parallel(delayed(sqrt)(i ** 2) for i in range(10)))
    [0.0, 1.0, 2.0, 3.0, 4.0, 5.0, 6.0, 7.0, 8.0, 9.0]

    >>> # Using scikit-learn with the Civis backend:
    >>> from sklearn.externals.joblib import \
    ...     register_parallel_backend as sklearn_register_parallel_backend
    >>> from sklearn.externals.joblib import \
    ...     parallel_backend as sklearn_parallel_backend
    >>> from sklearn.model_selection import GridSearchCV
    >>> from sklearn.ensemble import GradientBoostingClassifier
    >>> from sklearn.datasets import load_digits
    >>> digits = load_digits()
    >>> param_grid = {
    ...     "max_depth": [1, 3, 5, None],
    ...     "max_features": ["sqrt", "log2", None],
    ...     "learning_rate": [0.1, 0.01, 0.001]
    ... }
    >>> # Note: n_jobs and pre_dispatch specify the maximum number of
    >>> # concurrent jobs.
    >>> gs = GridSearchCV(GradientBoostingClassifier(n_estimators=1000,
    ...                                              random_state=42),
    ...                   param_grid=param_grid,
    ...                   n_jobs=5, pre_dispatch="n_jobs")
    >>> sklearn_register_parallel_backend('civis', make_backend_factory(
    ...     required_resources={"cpu": 512, "memory": 256}))
    >>> with sklearn_parallel_backend('civis'):
    ...     gs.fit(digits.data, digits.target)

    Notes
    -----
    Joblib's :func:`joblib.parallel.register_parallel_backend`
    (see example above) expects a callable that returns a
    :class:`joblib.parallel.ParallelBackendBase` instance. This function
    allows the user to specify the Civis container script setting that will be
    used when that backend creates container scripts to run jobs.

    The specified Docker image (optionally, with a GitHub repo and setup
    command) must have basically the same environment as the one in which this
    module is used to submit jobs. The worker jobs need to be able to
    deserialize the jobs they are given, including the data and all the
    necessary Python objects (e.g., if you pass a Pandas data frame, the image
    must have Pandas installed). In particular, the function that is called by
<<<<<<< HEAD
    :mod:`joblib` must be available in the specified environment.
=======
    ``joblib`` must be available in the specified environment.

    See Also
    --------
    civis.APIClient.scripts.post_containers
>>>>>>> dd9b7d40
    """
    if setup_cmd is None:
        if kwargs.get('repo_http_uri'):
            setup_cmd = _DEFAULT_REPO_SETUP_CMD
        else:
            setup_cmd = _DEFAULT_SETUP_CMD

    def backend_factory():
        return _CivisBackend(docker_image_name=docker_image_name,
                             client=client,
                             polling_interval=polling_interval,
                             setup_cmd=setup_cmd,
                             max_submit_retries=max_submit_retries,
                             max_n_retries=max_job_retries,
                             hidden=hidden,
                             **kwargs)

    return backend_factory


def make_backend_template_factory(from_template_id,
                                  arguments=None,
                                  client=None,
                                  polling_interval=None,
                                  max_submit_retries=0,
                                  max_job_retries=0,
                                  hidden=True):
    """Create a joblib backend factory that uses Civis Custom Scripts.

    Parameters
    ----------
    from_template_id: int
        Create jobs as Custom Scripts from the given template ID.
        When using the joblib backend with templates,
        the template must have a very specific form. Refer
        to the documentation for details.
    arguments : dict or None, optional
        Dictionary of name/value pairs to use to run this script.
        Only settable if this script has defined params. See the `container
        scripts API documentation
        <https://platform.civisanalytics.com/api#resources-scripts>`
        for details.
    client : `civis.APIClient` instance or None, optional
        An API Client object to use.
    polling_interval : int, optional
        The polling interval, in seconds, for checking container script status.
        If you have many jobs, you may want to set this higher (e.g., 300) to
        avoid `rate-limiting <https://platform.civisanalytics.com/api#basics>`.
        You should only set this if you aren't using ``pubnub`` notifications.
    max_submit_retries : int, optional
        The maximum number of retries for submitting each job. This is to help
        avoid a large set of jobs failing because of a single 5xx error. A
        value higher than zero should only be used for jobs that are idempotent
        (i.e., jobs whose result and side effects are the same regardless of
        whether they are run once or many times).
    max_job_retries : int, optional
        Retry failed jobs this number of times before giving up.
        Even more than with `max_submit_retries`, this should only
        be used for jobs which are idempotent, as the job may have
        caused side effects (if any) before failing.
        These retries assist with jobs which may have failed because
        of network or worker failures.
    hidden: bool, optional
        The hidden status of the object. Setting this to true
        hides it from most API endpoints. The object can still
        be queried directly by ID. Defaults to True.
    """
    def backend_factory():
        return _CivisBackend(from_template_id=from_template_id,
                             arguments=arguments,
                             client=client,
                             polling_interval=polling_interval,
                             max_submit_retries=max_submit_retries,
                             max_n_retries=max_job_retries,
                             hidden=hidden)

    return backend_factory


class JobSubmissionError(Exception):
    pass


def _robust_pickle_download(output_file_id, client=None,
                            n_retries=5, delay=0.0):
    """Download and deserialize the result from output_file_id

    Retry network errors `n_retries` times with `delay` seconds between calls

    Parameters
    ----------
    output_file_id : int
        ID of the file to download
    client : civis.APIClient, optional
    n_retries : int, optional
        Retry the upload this many times before raising an error.
    delay : float, optional
        If provided, wait this many seconds between retries.

    Returns
    -------
    obj
        Any Python object; the result of calling ``joblib.load`` on the
        downloaded file

    See Also
    --------
    joblib.load
    """
    client = client or civis.APIClient(resources='all')
    retry_exc = (requests.HTTPError,
                 requests.ConnectionError,
                 requests.ConnectTimeout)
    n_failed = 0
    while True:
        buffer = BytesIO()
        try:
            civis.io.civis_to_file(output_file_id, buffer, client=client)
        except retry_exc as exc:
            buffer.close()
            if n_failed < n_retries:
                n_failed += 1
                log.debug("Download failure %s due to %s; retrying.",
                          n_failed, str(exc))
                time.sleep(delay)
            else:
                raise
        else:
            buffer.seek(0)
            return joblib.load(buffer)


def _robust_file_to_civis(buf, name, client=None, n_retries=5,
                          delay=0.0, **kwargs):
    """Upload the contents of an input file-like buffer

    Call :func:`~civis.io.file_to_civis`, and retry a specified
    number of times before giving up. This will abandon
    Civis files created for failed uploads. Thoase files may
    be partially filled; it's necessary to create new files
    to ensure that the contents are exactly as requested.

    .. note:: This function starts by calling ``.seek(0)`` on the
              buffer, and will do so before every retry.

    Parameters
    ----------
    buf : File
        File-like bytes object to send to a Civis File
    name : str
        Name of the new Civis File
    client : civis.APIClient, optional
    n_retries : int, optional
        Retry the upload this many times before raising an error.
    delay : float, optional
        If provided, wait this many seconds between retries.
    kwargs :
        Extra keyword arguments will be passed to ``io.file_to_civis``

    Returns
    -------
    int
        ID of the new Civis File

    See Also
    --------
    civis.io.file_to_civis
    """
    client = client or civis.APIClient(resources='all')
    retry_exc = (requests.HTTPError,
                 requests.ConnectionError,
                 requests.ConnectTimeout)
    n_failed = 0
    while True:
        buf.seek(0)
        try:
            file_id = civis.io.file_to_civis(buf, name=name,
                                             client=client, **kwargs)
        except retry_exc as exc:
            if n_failed < n_retries:
                n_failed += 1
                log.debug("Upload failure %s due to %s; retrying.",
                          n_failed, str(exc))
                time.sleep(delay)
            else:
                raise
        else:
            return file_id


class _CivisBackendResult:
    """A wrapper for results of joblib tasks

    This wrapper makes results look like the results from multiprocessing
    pools that joblib expects.  This retrieves the results for a completed
    job (i.e., container script) from Civis.

    Parameters
    ----------
    future : :class:`~civis.futures.ContainerFuture`
        A Future which represents a Civis job. Created by a
        :class:`~_ContainerShellExecutor`.
    callback : callable
        A `joblib`-provided callback function which should be
        called on successful job completion. It will launch the
        next job in line. See `joblib.parallel.Parallel._dispatch`
        for the creation of this callback function.
        It takes a single input, the output of the remote function call.

    Notes
    -----
    * This is similar to a Future object except with ``get`` instead of
      ``result``, and with a callback specified.
    * This is only intended to work within joblib and with the Civis backend.
    * Joblib calls ``get`` on one result at a time, in order of submission.
    * Exceptions should only be raised inside ``get`` so that joblib can
        handle them properly.
    """
    def __init__(self, future, callback):
        self._future = future
        self._callback = callback
        self.result = None
        if hasattr(future, 'client'):
            self._client = future.client
        else:
            self._client = civis.APIClient(resources='all')

        # Download results and trigger the next job as a callback
        # so that we don't have to wait for `get` to be called.
        # Note that the callback of a `concurrent.futures.Future`
        # (which self._future is a subclass of) is called with a
        # single argument, the Future itself.
        self._future.remote_func_output = None  # `get` reads results from here
        self._future.result_fetched = False  # Did we get the result?
        self._future.add_done_callback(
            self._make_fetch_callback(self._callback, self._client))

    @staticmethod
    def _make_fetch_callback(joblib_callback, client):
        """Create a closure for use as a callback on the ContainerFuture"""
        def _fetch_result(fut):
            """Retrieve outputs from the remote function.
            Run the joblib callback only if there were no errors.

            Parameters
            ----------
            fut : :class:`~civis.futures.ContainerFuture`
                A Future which represents a Civis job. Created by a
                :class:`~_ContainerShellExecutor`.

            Note
            ----
            We can't return data from a callback, so the remote
            function output is attached to the Future object
            as a new attribute ``remote_func_output``.
            """
            if fut.succeeded():
                log.debug(
                    "Ran job through Civis. Job ID: %d, run ID: %d;"
                    " job succeeded!", fut.job_id, fut.run_id)
            elif fut.cancelled():
                log.debug(
                    "Ran job through Civis. Job ID: %d, run ID: %d;"
                    " job cancelled!", fut.job_id, fut.run_id)
            else:
                log.error(
                    "Ran job through Civis. Job ID: %d, run ID: %d;"
                    " job failure!", fut.job_id, fut.run_id)

            try:
                # Find the output file ID from the run outputs.
                run_outputs = client.scripts.list_containers_runs_outputs(
                    fut.job_id, fut.run_id)
                if run_outputs:
                    output_file_id = run_outputs[0]['object_id']
                    res = _robust_pickle_download(output_file_id, client,
                                                  n_retries=5, delay=1.0)
                    fut.remote_func_output = res
                    log.debug("Downloaded and deserialized the result.")
            except BaseException as exc:
                # If something went wrong when fetching outputs, record the
                # exception so we can re-raise it in the parent process.
                # Catch BaseException so we can also re-raise a
                # KeyboardInterrupt where it can be properly handled.
                log.debug('Exception during result download: %s', str(exc))
                fut.remote_func_output = exc
            else:
                fut.result_fetched = True
                if not fut.cancelled() and not fut.exception():
                    # The next job will start when this callback is called.
                    # Only run it if the job was a success.
                    joblib_callback(fut.remote_func_output)

        return _fetch_result

    def get(self):
        """Block and return the result of the job

        Returns
        -------
        The output of the function which ``joblib`` ran via Civis
            NB: ``joblib`` expects that ``get`` will always return an iterable.
        The remote function(s) should always be wrapped in
        ``joblib.parallel.BatchedCalls``, which does always return a list.

        Raises
        ------
        TransportableException
            Any error in the remote job will result in a
            ``TransportableException``, to be handled by ``Parallel.retrieve``.
        futures.CancelledError
            If the remote job was cancelled before completion
        """
        if self.result is None:
            # Wait for the script to complete.
            wait([self._future])
            self.result = self._future.remote_func_output

        if self._future.exception() or not self._future.result_fetched:
            # If the job errored, we may have been able to return
            # an exception via the run outputs. If not, fall back
            # to the API exception.
            # Note that a successful job may still have an exception
            # result if job output retrieval failed.
            if self.result is not None:
                raise self.result
            else:
                # Use repr for the message because the API exception
                # typically has str(exc)==None.
                exc = self._future.exception()
                raise TransportableException(repr(exc), type(exc))

        return self.result


class _CivisBackend(ParallelBackendBase):
    """The backend class that tells joblib how to use Civis to run jobs

    Users should interact with this through ``make_backend_factory``.
    """
    def __init__(self, setup_cmd=_DEFAULT_SETUP_CMD,
                 from_template_id=None,
                 max_submit_retries=0,
                 client=None,
                 **executor_kwargs):
        if max_submit_retries < 0:
            raise ValueError(
                "max_submit_retries cannot be negative (value = %d)" %
                max_submit_retries)

        if client is None:
            client = civis.APIClient(resources='all')
        self._client = client
        if from_template_id:
            self.executor = CustomScriptExecutor(from_template_id,
                                                 client=client,
                                                 **executor_kwargs)
        else:
            self.executor = _ContainerShellExecutor(client=client,
                                                    **executor_kwargs)
        self.setup_cmd = setup_cmd
        self.max_submit_retries = max_submit_retries
        self.using_template = (from_template_id is not None)

    def effective_n_jobs(self, n_jobs):
        if n_jobs == -1:
            n_jobs = _ALL_JOBS
        if n_jobs <= 0:
            raise ValueError("Please request a positive number of jobs, "
                             "or use \"-1\" to request a default "
                             "of {} jobs.".format(_ALL_JOBS))
        return n_jobs

    def abort_everything(self, ensure_ready=True):
        # This method is called when a job has raised an exception.
        # In that case, we're not going to finish computations, so
        # we should free up Platform resources in any remaining jobs.
        self.executor.cancel_all()
        if not ensure_ready:
            self.executor.shutdown(wait=False)

    def apply_async(self, func, callback=None):
        """Schedule func to be run
        """
        # Serialize func to a temporary file and upload it to a Civis File.
        # Make the temporary files expire in a week.
        expires_at = (datetime.now() + timedelta(days=7)).isoformat()
        with TemporaryDirectory() as tempdir:
            temppath = os.path.join(tempdir, "civis_joblib_backend_func")
            # compress=3 is a compromise between space and read/write times
            # (https://github.com/joblib/joblib/blob/18f9b4ce95e8788cc0e9b5106fc22573d768c44b/joblib/numpy_pickle.py#L358).
            joblib.dump(func, temppath, compress=3)
            with open(temppath, "rb") as tmpfile:
                func_file_id = \
                    _robust_file_to_civis(tmpfile,
                                          "civis_joblib_backend_func",
                                          n_retries=5,
                                          delay=0.5,
                                          expires_at=expires_at,
                                          client=self._client)
                log.debug("uploaded serialized function to File: %d",
                          func_file_id)

            # Use the Civis CLI client to download the job runner script into
            # the container, and then run it on the uploaded job.
            # Only download the runner script if it doesn't already
            # exist in the destination environment.
            runner_remote_path = "civis_joblib_worker"
            cmd = ("{setup_cmd} && "
                   "if command -v {runner_remote_path} >/dev/null; "
                   "then exec {runner_remote_path} {func_file_id}; "
                   "else pip install civis=={civis_version} && "
                   "exec {runner_remote_path} {func_file_id}; fi"
                   .format(jl_version=joblib.__version__,
                           civis_version=civis.__version__,
                           runner_remote_path=runner_remote_path,
                           func_file_id=func_file_id,
                           setup_cmd=self.setup_cmd))

            # Try to submit the command, with optional retrying for certain
            # error types.
            for n_retries in range(1 + self.max_submit_retries):
                try:
                    if self.using_template:
                        args = {'JOBLIB_FUNC_FILE_ID': func_file_id}
                        future = self.executor.submit(**args)
                        log.debug("Started custom script from template "
                                  "%s with arguments %s",
                                  self.executor.from_template_id, args)
                    else:
                        future = self.executor.submit(fn=cmd)
                        log.debug("started container script with "
                                  "command: %s", cmd)
                    # Stop retrying if submission was successful.
                    break
                except CivisAPIError as e:
                    # If we've retried the maximum number of times already,
                    # then raise an exception.
                    retries_left = self.max_submit_retries - n_retries - 1
                    if retries_left < 1:
                        raise JobSubmissionError(e)

                    log.debug("Retrying submission. %d retries left",
                              retries_left)

                    # Sleep with exponentially increasing intervals in case
                    # the issue persists for a while.
                    time.sleep(2 ** n_retries)

            if self.executor.max_n_retries:
                # Start the ContainerFuture polling.
                # This will use more API calls, but will
                # allow the ContainerFuture to launch
                # retries if necessary.
                # (This is only relevant if we're not using the
                # notifications endpoint.)
                future.done()

            result = _CivisBackendResult(future, callback)

        return result<|MERGE_RESOLUTION|>--- conflicted
+++ resolved
@@ -327,15 +327,11 @@
     deserialize the jobs they are given, including the data and all the
     necessary Python objects (e.g., if you pass a Pandas data frame, the image
     must have Pandas installed). In particular, the function that is called by
-<<<<<<< HEAD
     :mod:`joblib` must be available in the specified environment.
-=======
-    ``joblib`` must be available in the specified environment.
 
     See Also
     --------
     civis.APIClient.scripts.post_containers
->>>>>>> dd9b7d40
     """
     if setup_cmd is None:
         if kwargs.get('repo_http_uri'):
