from functools import lru_cache
import logging
import warnings

import civis
from civis.resources import generate_classes_maybe_cached
from civis._utils import get_api_key
from civis._deprecation import deprecate_param
from civis.response import _RETURN_TYPES


log = logging.getLogger(__name__)

RETRY_CODES = [429, 502, 503, 504]
RETRY_VERBS = ['HEAD', 'TRACE', 'GET', 'PUT', 'OPTIONS', 'DELETE']
POST_RETRY_CODES = [429, 503]


def find(object_list, filter_func=None, **kwargs):
    """Filter :class:`civis.response.Response` objects.

    Parameters
    ----------
    object_list : iterable
        An iterable of arbitrary objects, particularly those with attributes
        that can be targeted by the filters in `kwargs`. A major use case is
        an iterable of :class:`civis.response.Response` objects.
    filter_func : callable, optional
        A one-argument function. If specified, `kwargs` are ignored.
        An `object` from the input iterable is kept in the returned list
        if and only if ``bool(filter_func(object))`` is ``True``.
    **kwargs
        Key-value pairs for more fine-grained filtering; they cannot be used
        in conjunction with `filter_func`. All keys must be strings.
        For an `object` from the input iterable to be included in the
        returned list, all the `key`s must be attributes of `object`, plus
        any one of the following conditions for a given `key`:

        - `value` is a one-argument function and
          ``bool(value(getattr(object, key)))`` is ``True``
        - `value` is ``True``
        - ``getattr(object, key)`` is equal to ``value``

    Returns
    -------
    list

    Examples
    --------
    >>> import civis
    >>> client = civis.APIClient()
    >>> # creds is a list of civis.response.Response objects
    >>> creds = client.credentials.list()
    >>> # target_creds contains civis.response.Response objects
    >>> # with the attribute 'name' == 'username'
    >>> target_creds = find(creds, name='username')

    See Also
    --------
    civis.find_one
    """
    _func = filter_func
    if not filter_func:
        def default_filter(o):
            for k, v in kwargs.items():
                if not hasattr(o, k):
                    return False
                elif callable(v):
                    if not v(getattr(o, k, None)):
                        return False
                elif isinstance(v, bool):
                    if hasattr(o, k) != v:
                        return False
                elif v != getattr(o, k, None):
                    return False
            return True

        _func = default_filter

    return [o for o in object_list if _func(o)]


def find_one(object_list, filter_func=None, **kwargs):
    """Return one satisfying :class:`civis.response.Response` object.

    The arguments are the same as those for :func:`civis.find`.
    If more than one object satisfies the filtering criteria,
    the first one is returned.
    If no satisfying objects are found, ``None`` is returned.

    Returns
    -------
    object or None

    See Also
    --------
    civis.find
    """
    results = find(object_list, filter_func, **kwargs)

    return results[0] if results else None


class MetaMixin():

    @lru_cache(maxsize=128)
    def get_database_id(self, database):
        """Return the database ID for a given database name.

        Parameters
        ----------
        database : str or int
            If an integer ID is given, passes through. If a str is given
            the database ID corresponding to that database name is returned.

        Returns
        -------
        database_id : int
            The ID of the database.

        Raises
        ------
        ValueError
            If the database can't be found.
        """
        if isinstance(database, int):
            return database
        db = find_one(self.databases.list(), name=database)
        if not db:
            raise ValueError("Database {} not found.".format(database))

        return db["id"]

    @lru_cache(maxsize=128)
    def get_database_credential_id(self, username, database_name):
        """Return the credential ID for a given username in a given database.

        Parameters
        ----------
        username : str or int
            If an integer ID is given, this passes through directly. If a
            str is given, return the ID corresponding to the database
            credential with that username.
        database_name : str or int
            Return the ID of the database credential with username
            `username` for this database name or ID.

        Returns
        -------
        database_credential_id : int
            The ID of the database credentials.

        Raises
        ------
        ValueError
            If the credential can't be found.

        Examples
        --------
        >>> import civis
        >>> client = civis.APIClient()
        >>> client.get_database_credential_id('jsmith', 'redshift-general')
        1234

        >>> client.get_database_credential_id(1111, 'redshift-general')
        1111
        """
        if isinstance(username, int):
            return username
        else:
            creds = self.credentials.list(type="Database")
            filter_kwargs = {'username': username}
            if isinstance(database_name, int):
                filter_kwargs['remote_host_id'] = database_name
            else:
                filter_kwargs['remote_host_name'] = database_name
            my_creds = find_one(creds, **filter_kwargs)
            if my_creds is None:
                raise ValueError("Credential ID for {} on {} not "
                                 "found.".format(username, database_name))

        return my_creds["id"]

    @lru_cache(maxsize=128)
    def get_aws_credential_id(self, cred_name, owner=None):
        """Find an AWS credential ID.

        Parameters
        ----------
        cred_name : str or int
            If an integer ID is given, this passes through directly. If a
            str is given, return the ID corresponding to the AWS credential
            with that name.
        owner : str, optional
            Return the credential with this owner. If not provided, search
            for credentials under your username to disambiguate multiple
            credentials with the same name. Note that this function cannot
            return credentials which are not associated with an owner.

        Returns
        -------
        aws_credential_id : int
            The ID number of the AWS credentials.

        Raises
        ------
        ValueError
            If the AWS credential can't be found.

        Examples
        --------
        >>> import civis
        >>> client = civis.APIClient()
        >>> client.get_aws_credential_id('jsmith')
        1234

        >>> client.get_aws_credential_id(1111)
        1111

        >>> client.get_aws_credential_id('shared-cred',
        ...                              owner='research-group')
        99
        """
        if isinstance(cred_name, int):
            return cred_name
        else:
            creds = self.credentials.list(type="Amazon Web Services S3")
            my_creds = find(creds, name=cred_name)
            if owner is not None:
                my_creds = find(my_creds, owner=owner)

            if not my_creds:
                own_str = "" if owner is None else " owned by {}".format(owner)
                msg = "AWS credential ID for {}{} cannot be found"
                raise ValueError(msg.format(cred_name, own_str))
            elif len(my_creds) > 1:
                if owner is None:
                    # If the user didn't specify an owner, see if we can
                    # narrow down to just credentials owned by this user.
                    owner = self.username
                    my_creds = find(my_creds, owner=owner)
                if len(my_creds) > 1:
                    log.warning("Found %d AWS credentials with name %s and "
                                "owner %s. Returning the first.",
                                len(my_creds), cred_name, owner)
            my_creds = my_creds[0]

        return my_creds["id"]

    @lru_cache(maxsize=128)
    def get_table_id(self, table, database):
        """Return the table ID for a given database and table name.

        Parameters
        ----------
        table : str
            The name of the table in format schema.tablename.
            Either schema or tablename, or both, can be double-quoted to
            correctly parse special characters (such as '.').
        database : str or int
            The name or ID of the database.

        Returns
        -------
        table_id : int
            The ID of the table.

        Raises
        ------
        ValueError
            If a table match can't be found.

        Examples
        --------
        >>> import civis
        >>> client = civis.APIClient()
        >>> client.get_table_id('foo.bar', 'redshift-general')
        123
        >>> client.get_table_id('"schema.has.periods".bar', 'redshift-general')
        456
        """
        database_id = self.get_database_id(database)
        schema, name = civis.io.split_schema_tablename(table)
        tables = self.tables.list(database_id=database_id, schema=schema,
                                  name=name)
        if not tables:
            msg = "No tables found for {} in database {}"
            raise ValueError(msg.format(table, database))

        return tables[0].id

    @lru_cache(maxsize=128)
    def get_storage_host_id(self, storage_host):
        """Return the storage host ID for a given storage host name.

        Parameters
        ----------
        storage_host : str or int
            If an integer ID is given, passes through. If a str is given
            the storage host ID corresponding to that storage host is returned.

        Returns
        -------
        storage_host_id : int
            The ID of the storage host.

        Raises
        ------
        ValueError
            If the storage host can't be found.

        Examples
        --------
        >>> import civis
        >>> client = civis.APIClient()
        >>> client.get_storage_host_id('test host')
        1234

        >>> client.get_storage_host_id(1111)
        1111
        """
        if isinstance(storage_host, int):
            return storage_host
        sh = find_one(self.storage_hosts.list(), name=storage_host)
        if not sh:
            raise ValueError("Storage Host {} not found.".format(storage_host))

        return sh["id"]

    @property
    @lru_cache(maxsize=128)
    def default_credential(self):
        """The current user's default credential."""
        # NOTE: this should be optional to endpoints...so this could go away
        creds = self.credentials.list(default=True)
        return creds[0]['id'] if len(creds) > 0 else None

    @property
    @lru_cache(maxsize=128)
    def username(self):
        """The current user's username."""
        return self.users.list_me().username


class APIClient(MetaMixin):
    """The Civis API client.

    Parameters
    ----------
    api_key : str, optional
        Your API key obtained from the Civis Platform. If not given, the
        client will use the :envvar:`CIVIS_API_KEY` environment variable.
    return_type : str, optional
        The following types are implemented:

        - ``'raw'`` Returns the raw :class:`requests:requests.Response` object.
        - ``'snake'`` Returns a :class:`civis.response.Response` object for the
          json-encoded content of a response. This maps the top-level json
          keys to snake_case.
        - ``'pandas'`` Returns a :class:`pandas:pandas.DataFrame` for
          list-like responses and a :class:`pandas:pandas.Series` for single a
          json response.
    retry_total : DEPRECATED int, optional
        A number indicating the maximum number of retries for 429, 502, 503, or
        504 errors. This parameter no longer has any effect since v1.15.0,
        as retries are automatically handled. This parameter will be removed
        at version 2.0.0.
    api_version : string, optional
        The version of endpoints to call. May instantiate multiple client
        objects with different versions. Currently only "1.0" is supported.
    resources : string, optional
        When set to "base", only the default endpoints will be exposed in the
        client object. Set to "all" to include all endpoints available for
        a given user, including those that may be in development and subject
        to breaking changes at a later date. This will be removed in a future
        version of the API client.
    local_api_spec : collections.OrderedDict or string, optional
        The methods on this class are dynamically built from the Civis API
        specification, which can be retrieved from the /endpoints endpoint.
        When local_api_spec is None, the default, this specification is
        downloaded the first time APIClient is instantiated. Alternatively,
        a local cache of the specification may be passed as either an
        OrderedDict or a filename which points to a json file.
    """
    @deprecate_param('v2.0.0', 'retry_total', 'resources')
    def __init__(self, api_key=None, return_type='snake',
                 retry_total=6, api_version="1.0", resources="all",
                 local_api_spec=None):
<<<<<<< HEAD
        if return_type not in _RETURN_TYPES:
            raise ValueError(
                f"Return type must be one of {set(_RETURN_TYPES)}: "
                f"{return_type}"
            )
=======
        if retry_total != 6:
            warnings.warn(
                "Setting the retry_total parameter no longer has any effect, "
                "as retries are now handled automatically.",
                FutureWarning
            )
        if return_type not in ['snake', 'raw', 'pandas']:
            raise ValueError("Return type must be one of 'snake', 'raw', "
                             "'pandas'")
>>>>>>> 6c7213ec
        self._feature_flags = ()
        session_auth_key = get_api_key(api_key)
        self._session_kwargs = {'api_key': session_auth_key}
        self.last_response = None

        # Catch deprecation warnings from generate_classes_maybe_cached and
        # the functions it calls until the `resources` argument is removed.
        with warnings.catch_warnings():
            warnings.filterwarnings(
                "ignore",
                category=FutureWarning,
                module='civis')
            classes = generate_classes_maybe_cached(local_api_spec,
                                                    session_auth_key,
                                                    api_version,
                                                    resources)
        for class_name, cls in classes.items():
            setattr(self, class_name, cls(self._session_kwargs, client=self,
                                          return_type=return_type))

    @property
    def feature_flags(self):
        if self._feature_flags:
            return self._feature_flags
        me = self.users.list_me()
        self._feature_flags = tuple(flag for flag, value
                                    in me['feature_flags'].items() if value)
        return self._feature_flags

    def __getstate__(self):
        raise RuntimeError("The APIClient object can't be pickled.")<|MERGE_RESOLUTION|>--- conflicted
+++ resolved
@@ -386,23 +386,17 @@
     def __init__(self, api_key=None, return_type='snake',
                  retry_total=6, api_version="1.0", resources="all",
                  local_api_spec=None):
-<<<<<<< HEAD
-        if return_type not in _RETURN_TYPES:
-            raise ValueError(
-                f"Return type must be one of {set(_RETURN_TYPES)}: "
-                f"{return_type}"
-            )
-=======
         if retry_total != 6:
             warnings.warn(
                 "Setting the retry_total parameter no longer has any effect, "
                 "as retries are now handled automatically.",
                 FutureWarning
             )
-        if return_type not in ['snake', 'raw', 'pandas']:
-            raise ValueError("Return type must be one of 'snake', 'raw', "
-                             "'pandas'")
->>>>>>> 6c7213ec
+        if return_type not in _RETURN_TYPES:
+            raise ValueError(
+                f"Return type must be one of {set(_RETURN_TYPES)}: "
+                f"{return_type}"
+            )
         self._feature_flags = ()
         session_auth_key = get_api_key(api_key)
         self._session_kwargs = {'api_key': session_auth_key}
