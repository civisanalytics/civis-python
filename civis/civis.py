from functools import lru_cache
import logging

import civis
from civis.resources import generate_classes_maybe_cached
from civis._utils import get_api_key
from civis.response import _RETURN_TYPES


log = logging.getLogger(__name__)

RETRY_CODES = [429, 502, 503, 504]
RETRY_VERBS = ['HEAD', 'TRACE', 'GET', 'PUT', 'OPTIONS', 'DELETE']
POST_RETRY_CODES = [429, 503]


def find(object_list, filter_func=None, **kwargs):
    """Filter :class:`civis.response.Response` objects.

    Parameters
    ----------
    object_list : iterable
        An iterable of arbitrary objects, particularly those with attributes
        that can be targeted by the filters in `kwargs`. A major use case is
        an iterable of :class:`civis.response.Response` objects.
    filter_func : callable, optional
        A one-argument function. If specified, `kwargs` are ignored.
        An `object` from the input iterable is kept in the returned list
        if and only if ``bool(filter_func(object))`` is ``True``.
    **kwargs
        Key-value pairs for more fine-grained filtering; they cannot be used
        in conjunction with `filter_func`. All keys must be strings.
        For an `object` from the input iterable to be included in the
        returned list, all the `key`s must be attributes of `object`, plus
        any one of the following conditions for a given `key`:

        - `value` is a one-argument function and
          ``bool(value(getattr(object, key)))`` is ``True``
        - `value` is ``True``
        - ``getattr(object, key)`` is equal to ``value``

    Returns
    -------
    list

    Examples
    --------
    >>> import civis
    >>> client = civis.APIClient()
    >>> # creds is a list of civis.response.Response objects
    >>> creds = client.credentials.list()
    >>> # target_creds contains civis.response.Response objects
    >>> # with the attribute 'name' == 'username'
    >>> target_creds = find(creds, name='username')

    See Also
    --------
    civis.find_one
    """
    _func = filter_func
    if not filter_func:
        def default_filter(o):
            for k, v in kwargs.items():
                if not hasattr(o, k):
                    return False
                elif callable(v):
                    if not v(getattr(o, k, None)):
                        return False
                elif isinstance(v, bool):
                    if hasattr(o, k) != v:
                        return False
                elif v != getattr(o, k, None):
                    return False
            return True

        _func = default_filter

    return [o for o in object_list if _func(o)]


def find_one(object_list, filter_func=None, **kwargs):
    """Return one satisfying :class:`civis.response.Response` object.

    The arguments are the same as those for :func:`civis.find`.
    If more than one object satisfies the filtering criteria,
    the first one is returned.
    If no satisfying objects are found, ``None`` is returned.

    Returns
    -------
    object or None

    See Also
    --------
    civis.find
    """
    results = find(object_list, filter_func, **kwargs)

    return results[0] if results else None


class MetaMixin:

    @lru_cache(maxsize=128)
    def get_database_id(self, database):
        """Return the database ID for a given database name.

        Parameters
        ----------
        database : str or int
            If an integer ID is given, passes through. If a str is given
            the database ID corresponding to that database name is returned.

        Returns
        -------
        database_id : int
            The ID of the database.

        Raises
        ------
        ValueError
            If the database can't be found.
        """
        if isinstance(database, int):
            return database
        db = find_one(self.databases.list(), name=database)
        if not db:
            raise ValueError("Database {} not found.".format(database))

        return db["id"]

    @lru_cache(maxsize=128)
    def get_database_credential_id(self, username, database_name):
        """Return the credential ID for a given username in a given database.

        Parameters
        ----------
        username : str or int
            If an integer ID is given, this passes through directly. If a
            str is given, return the ID corresponding to the database
            credential with that username.
        database_name : str or int
            Return the ID of the database credential with username
            `username` for this database name or ID.

        Returns
        -------
        database_credential_id : int
            The ID of the database credentials.

        Raises
        ------
        ValueError
            If the credential can't be found.

        Examples
        --------
        >>> import civis
        >>> client = civis.APIClient()
        >>> client.get_database_credential_id('jsmith', 'redshift-general')
        1234

        >>> client.get_database_credential_id(1111, 'redshift-general')
        1111
        """
        if isinstance(username, int):
            return username
        else:
            creds = self.credentials.list(type="Database")
            filter_kwargs = {'username': username}
            if isinstance(database_name, int):
                filter_kwargs['remote_host_id'] = database_name
            else:
                filter_kwargs['remote_host_name'] = database_name
            my_creds = find_one(creds, **filter_kwargs)
            if my_creds is None:
                raise ValueError("Credential ID for {} on {} not "
                                 "found.".format(username, database_name))

        return my_creds["id"]

    @lru_cache(maxsize=128)
    def get_aws_credential_id(self, cred_name, owner=None):
        """Find an AWS credential ID.

        Parameters
        ----------
        cred_name : str or int
            If an integer ID is given, this passes through directly. If a
            str is given, return the ID corresponding to the AWS credential
            with that name.
        owner : str, optional
            Return the credential with this owner. If not provided, search
            for credentials under your username to disambiguate multiple
            credentials with the same name. Note that this function cannot
            return credentials which are not associated with an owner.

        Returns
        -------
        aws_credential_id : int
            The ID number of the AWS credentials.

        Raises
        ------
        ValueError
            If the AWS credential can't be found.

        Examples
        --------
        >>> import civis
        >>> client = civis.APIClient()
        >>> client.get_aws_credential_id('jsmith')
        1234

        >>> client.get_aws_credential_id(1111)
        1111

        >>> client.get_aws_credential_id('shared-cred',
        ...                              owner='research-group')
        99
        """
        if isinstance(cred_name, int):
            return cred_name
        else:
            creds = self.credentials.list(type="Amazon Web Services S3")
            my_creds = find(creds, name=cred_name)
            if owner is not None:
                my_creds = find(my_creds, owner=owner)

            if not my_creds:
                own_str = "" if owner is None else " owned by {}".format(owner)
                msg = "AWS credential ID for {}{} cannot be found"
                raise ValueError(msg.format(cred_name, own_str))
            elif len(my_creds) > 1:
                if owner is None:
                    # If the user didn't specify an owner, see if we can
                    # narrow down to just credentials owned by this user.
                    owner = self.username
                    my_creds = find(my_creds, owner=owner)
                if len(my_creds) > 1:
                    log.warning("Found %d AWS credentials with name %s and "
                                "owner %s. Returning the first.",
                                len(my_creds), cred_name, owner)
            my_creds = my_creds[0]

        return my_creds["id"]

    @lru_cache(maxsize=128)
    def get_table_id(self, table, database):
        """Return the table ID for a given database and table name.

        Parameters
        ----------
        table : str
            The name of the table in format schema.tablename.
            Either schema or tablename, or both, can be double-quoted to
            correctly parse special characters (such as '.').
        database : str or int
            The name or ID of the database.

        Returns
        -------
        table_id : int
            The ID of the table.

        Raises
        ------
        ValueError
            If a table match can't be found.

        Examples
        --------
        >>> import civis
        >>> client = civis.APIClient()
        >>> client.get_table_id('foo.bar', 'redshift-general')
        123
        >>> client.get_table_id('"schema.has.periods".bar', 'redshift-general')
        456
        """
        database_id = self.get_database_id(database)
        schema, name = civis.io.split_schema_tablename(table)
        tables = self.tables.list(database_id=database_id, schema=schema,
                                  name=name)
        if not tables:
            msg = "No tables found for {} in database {}"
            raise ValueError(msg.format(table, database))

        return tables[0].id

    @lru_cache(maxsize=128)
    def get_storage_host_id(self, storage_host):
        """Return the storage host ID for a given storage host name.

        Parameters
        ----------
        storage_host : str or int
            If an integer ID is given, passes through. If a str is given
            the storage host ID corresponding to that storage host is returned.

        Returns
        -------
        storage_host_id : int
            The ID of the storage host.

        Raises
        ------
        ValueError
            If the storage host can't be found.

        Examples
        --------
        >>> import civis
        >>> client = civis.APIClient()
        >>> client.get_storage_host_id('test host')
        1234

        >>> client.get_storage_host_id(1111)
        1111
        """
        if isinstance(storage_host, int):
            return storage_host
        sh = find_one(self.storage_hosts.list(), name=storage_host)
        if not sh:
            raise ValueError("Storage Host {} not found.".format(storage_host))

        return sh["id"]

    @property
    @lru_cache(maxsize=128)
    def default_credential(self):
        """The current user's default credential."""
        # NOTE: this should be optional to endpoints...so this could go away
        creds = self.credentials.list(default=True)
        return creds[0]['id'] if len(creds) > 0 else None

    @property
    @lru_cache(maxsize=128)
    def username(self):
        """The current user's username."""
        return self.users.list_me().username


class APIClient(MetaMixin):
    """The Civis API client.

    Parameters
    ----------
    api_key : str, optional
        Your API key obtained from the Civis Platform. If not given, the
        client will use the :envvar:`CIVIS_API_KEY` environment variable.
    return_type : str, optional
        The following types are implemented:

        - ``'raw'`` Returns the raw :class:`requests:requests.Response` object.
        - ``'snake'`` Returns a :class:`civis.response.Response` object for the
          json-encoded content of a response. This maps the top-level json
          keys to snake_case.
<<<<<<< HEAD
    retry_total : DEPRECATED int, optional
        A number indicating the maximum number of retries for 429, 502, 503, or
        504 errors. This parameter no longer has any effect since v1.15.0,
        as retries are automatically handled. This parameter will be removed
        at version 2.0.0.
=======
        - ``'pandas'`` Returns a :class:`pandas:pandas.DataFrame` for
          list-like responses and a :class:`pandas:pandas.Series` for single a
          json response.
>>>>>>> 070ae560
    api_version : string, optional
        The version of endpoints to call. May instantiate multiple client
        objects with different versions. Currently only "1.0" is supported.
    local_api_spec : collections.OrderedDict or string, optional
        The methods on this class are dynamically built from the Civis API
        specification, which can be retrieved from the /endpoints endpoint.
        When local_api_spec is None, the default, this specification is
        downloaded the first time APIClient is instantiated. Alternatively,
        a local cache of the specification may be passed as either an
        OrderedDict or a filename which points to a json file.
    """
    def __init__(self, api_key=None, return_type='snake',
                 api_version="1.0", local_api_spec=None):
        if return_type not in _RETURN_TYPES:
            raise ValueError(
                f"Return type must be one of {set(_RETURN_TYPES)}: "
                f"{return_type}"
            )
        self._feature_flags = ()
        session_auth_key = get_api_key(api_key)
        self._session_kwargs = {'api_key': session_auth_key}
        self.last_response = None

        classes = generate_classes_maybe_cached(local_api_spec,
                                                session_auth_key,
                                                api_version)
        for class_name, cls in classes.items():
            setattr(self, class_name, cls(self._session_kwargs, client=self,
                                          return_type=return_type))

    @property
    def feature_flags(self):
        if self._feature_flags:
            return self._feature_flags
        me = self.users.list_me()
        self._feature_flags = tuple(flag for flag, value
                                    in me['feature_flags'].items() if value)
        return self._feature_flags

    def __getstate__(self):
        raise RuntimeError("The APIClient object can't be pickled.")<|MERGE_RESOLUTION|>--- conflicted
+++ resolved
@@ -355,17 +355,6 @@
         - ``'snake'`` Returns a :class:`civis.response.Response` object for the
           json-encoded content of a response. This maps the top-level json
           keys to snake_case.
-<<<<<<< HEAD
-    retry_total : DEPRECATED int, optional
-        A number indicating the maximum number of retries for 429, 502, 503, or
-        504 errors. This parameter no longer has any effect since v1.15.0,
-        as retries are automatically handled. This parameter will be removed
-        at version 2.0.0.
-=======
-        - ``'pandas'`` Returns a :class:`pandas:pandas.DataFrame` for
-          list-like responses and a :class:`pandas:pandas.Series` for single a
-          json response.
->>>>>>> 070ae560
     api_version : string, optional
         The version of endpoints to call. May instantiate multiple client
         objects with different versions. Currently only "1.0" is supported.
