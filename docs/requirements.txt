#
# This file is autogenerated by pip-compile with Python 3.12
# by the following command:
#
#    pip-compile --extra=docs --output-file=docs/requirements.txt pyproject.toml
#
alabaster==1.0.0
    # via sphinx
attrs==25.3.0
    # via
    #   jsonschema
    #   referencing
babel==2.17.0
    # via sphinx
<<<<<<< HEAD
certifi==2025.4.26
    # via requests
charset-normalizer==3.4.2
    # via requests
click==8.2.0
=======
certifi==2025.6.15
    # via requests
charset-normalizer==3.4.2
    # via requests
click==8.2.1
>>>>>>> 1469c6fa
    # via civis (pyproject.toml)
cloudpickle==3.1.1
    # via civis (pyproject.toml)
docutils==0.21.2
    # via
    #   sphinx
    #   sphinx-rtd-theme
idna==3.10
    # via requests
imagesize==1.4.1
    # via sphinx
jinja2==3.1.6
    # via sphinx
<<<<<<< HEAD
joblib==1.5.0
=======
joblib==1.5.1
>>>>>>> 1469c6fa
    # via civis (pyproject.toml)
jsonref==1.1.0
    # via civis (pyproject.toml)
jsonschema==4.24.0
    # via civis (pyproject.toml)
jsonschema-specifications==2025.4.1
    # via jsonschema
markupsafe==3.0.2
    # via jinja2
numpydoc==1.8.0
    # via civis (pyproject.toml)
packaging==25.0
    # via sphinx
pygments==2.19.1
    # via sphinx
pyyaml==6.0.2
    # via civis (pyproject.toml)
referencing==0.36.2
    # via
    #   jsonschema
    #   jsonschema-specifications
requests==2.32.4
    # via
    #   civis (pyproject.toml)
    #   sphinx
roman-numerals-py==3.1.0
    # via sphinx
<<<<<<< HEAD
rpds-py==0.25.0
=======
rpds-py==0.25.1
>>>>>>> 1469c6fa
    # via
    #   jsonschema
    #   referencing
snowballstemmer==3.0.1
    # via sphinx
sphinx==8.2.3
    # via
    #   civis (pyproject.toml)
    #   numpydoc
    #   sphinx-rtd-theme
    #   sphinxcontrib-jquery
sphinx-rtd-theme==3.0.2
    # via civis (pyproject.toml)
sphinxcontrib-applehelp==2.0.0
    # via sphinx
sphinxcontrib-devhelp==2.0.0
    # via sphinx
sphinxcontrib-htmlhelp==2.1.0
    # via sphinx
sphinxcontrib-jquery==4.1
    # via sphinx-rtd-theme
sphinxcontrib-jsmath==1.0.1
    # via sphinx
sphinxcontrib-qthelp==2.0.0
    # via sphinx
sphinxcontrib-serializinghtml==2.0.0
    # via sphinx
tabulate==0.9.0
    # via numpydoc
tenacity==9.1.2
    # via civis (pyproject.toml)
<<<<<<< HEAD
typing-extensions==4.13.2
=======
typing-extensions==4.14.0
>>>>>>> 1469c6fa
    # via referencing
urllib3==2.4.0
    # via requests<|MERGE_RESOLUTION|>--- conflicted
+++ resolved
@@ -12,19 +12,11 @@
     #   referencing
 babel==2.17.0
     # via sphinx
-<<<<<<< HEAD
-certifi==2025.4.26
-    # via requests
-charset-normalizer==3.4.2
-    # via requests
-click==8.2.0
-=======
 certifi==2025.6.15
     # via requests
 charset-normalizer==3.4.2
     # via requests
 click==8.2.1
->>>>>>> 1469c6fa
     # via civis (pyproject.toml)
 cloudpickle==3.1.1
     # via civis (pyproject.toml)
@@ -38,11 +30,7 @@
     # via sphinx
 jinja2==3.1.6
     # via sphinx
-<<<<<<< HEAD
-joblib==1.5.0
-=======
 joblib==1.5.1
->>>>>>> 1469c6fa
     # via civis (pyproject.toml)
 jsonref==1.1.0
     # via civis (pyproject.toml)
@@ -56,7 +44,7 @@
     # via civis (pyproject.toml)
 packaging==25.0
     # via sphinx
-pygments==2.19.1
+pygments==2.19.2
     # via sphinx
 pyyaml==6.0.2
     # via civis (pyproject.toml)
@@ -70,11 +58,7 @@
     #   sphinx
 roman-numerals-py==3.1.0
     # via sphinx
-<<<<<<< HEAD
-rpds-py==0.25.0
-=======
 rpds-py==0.25.1
->>>>>>> 1469c6fa
     # via
     #   jsonschema
     #   referencing
@@ -106,11 +90,7 @@
     # via numpydoc
 tenacity==9.1.2
     # via civis (pyproject.toml)
-<<<<<<< HEAD
-typing-extensions==4.13.2
-=======
 typing-extensions==4.14.0
->>>>>>> 1469c6fa
     # via referencing
-urllib3==2.4.0
+urllib3==2.5.0
     # via requests