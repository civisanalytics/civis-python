import tempfile
import csv
import gzip
import itertools
import io
import itertools
import json
import os
<<<<<<< HEAD
import warnings
=======
from functools import partial
>>>>>>> 24be84d3
from io import StringIO, BytesIO
from unittest import mock
from tempfile import TemporaryDirectory
import zipfile

import pytest
import requests
from requests import ConnectionError, ConnectTimeout

try:
    import pandas as pd

    has_pandas = True
except ImportError:
    has_pandas = False

try:
    import polars as pl

    has_polars = True
except ImportError:
    has_polars = False

import civis
from civis.io import _files
from civis._deprecation import DeprecatedKwargDefault
from civis.io._files import _retry
from civis.io._tables import _File
from civis.io._utils import maybe_get_random_name
from civis.response import Response
from civis.base import CivisAPIError, CivisImportError, EmptyResultError
from civis.tests.mocks import create_client_mock

POLL_INTERVAL = 0.00001


class MockAPIError(CivisAPIError):
    """A fake API error with only a status code"""

    def __init__(self, sc):
        self.status_code = sc


def _test_file(cols=None, headers=True, delimiter="comma", compression="gzip") -> _File:
    detected_info = {
        "tableColumns": cols,
        "includeHeader": headers,
        "columnDelimiter": delimiter,
        "compression": compression,
    }
    return _File(id=1, name="x.csv", detected_info=detected_info)


@mock.patch.object(_files, "requests", autospec=True)
def test_bytes_file_to_civis(mock_requests):
    mock_civis = create_client_mock()
    civis_name = "somename"
    mock_civis.files.post.return_value.id = 137
    mock_civis.files.post.return_value.url = "url"

    buf = BytesIO()
    buf.write(b"a,b,c\n1,2,3")
    buf.seek(0)

    result = civis.io.file_to_civis(buf, civis_name, client=mock_civis)

    assert isinstance(result, int)


@mock.patch.object(_files, "requests", autospec=True)
def test_zip_member_to_civis(*mocks):
    mock_civis = create_client_mock()
    mock_civis.files.post.return_value.id = 137
    mock_civis.files.post.return_value.url = "url"
    with TemporaryDirectory() as temp_dir:
        fname = os.path.join(temp_dir, "tempfile")
        with zipfile.ZipFile(fname, "w", zipfile.ZIP_DEFLATED) as zip_file:
            archive_name = "archive_name"
            zip_file.writestr(archive_name, "a,b,c\n1,2,3")
            zip_member = zip_file.namelist()[0]
            with zip_file.open(zip_member) as zip_member_buf:
                result = civis.io.file_to_civis(
                    zip_member_buf, zip_member, client=mock_civis
                )

    assert isinstance(result, int)


@mock.patch.object(_files, "requests", autospec=True)
def test_text_file_to_civis(*mocks):
    mock_civis = create_client_mock()
    mock_civis.files.post.return_value.id = 137
    mock_civis.files.post.return_value.url = "url"
    buf = StringIO()
    buf.write("a,b,c\n1,2,3")
    buf.seek(0)
    result = civis.io.file_to_civis(buf, "somename", client=mock_civis)

    assert isinstance(result, int)


@mock.patch.object(_files, "requests", autospec=True)
def test_large_file_to_civis(*mocks):
    mock_civis = create_client_mock()
    mock_civis.files.post_multipart.return_value.id = 137
    mock_civis.files.post_multipart.return_value.upload_urls = ["url"]
    curr_size = civis.io._files.MIN_MULTIPART_SIZE
    civis.io._files.MIN_MULTIPART_SIZE = 1
    with TemporaryDirectory() as temp_dir:
        fname = os.path.join(temp_dir, "tempfile")
        with open(fname, "w+b") as tmp:
            tmp.write(b"a,b,c\n1,2,3")
        with open(fname, "r+b") as tmp:
            result = civis.io.file_to_civis(tmp, fname, client=mock_civis)

        civis.io._files.MIN_MULTIPART_SIZE = curr_size

    assert isinstance(result, int)


@mock.patch("civis.io._tables.file_to_civis")
@mock.patch("civis.io._tables.civis_file_to_table")
def test_csv_to_civis(m_civis_file_to_table, m_file_to_civis):
    mock_civis = create_client_mock()
    mock_file_id = 42
    m_file_to_civis.return_value = mock_file_id
    mock_future = mock.create_autospec(civis.futures.CivisFuture, spec_set=True)
    m_civis_file_to_table.return_value = mock_future
    table = "scratch.api_client_test_fixture"
    database = "redshift-general"

    fname = "a/tempfile"

    with mock.patch.object(
        civis.io._tables,
        "open",
        mock.mock_open(read_data="some,test,data"),
        create=True,
    ) as m_open:

        result = civis.io.csv_to_civis(
            fname, database, table, client=mock_civis, existing_table_rows="truncate"
        )

        m_file_to_civis.assert_called_once_with(
            m_open.return_value, "tempfile", client=mock_civis
        )

    assert result == mock_future

    m_civis_file_to_table.assert_called_once_with(
        mock_file_id,
        database,
        table,
        client=mock_civis,
        max_errors=None,
        existing_table_rows="truncate",
        diststyle=None,
        distkey=None,
        sortkey1=None,
        sortkey2=None,
        table_columns=None,
        delimiter=",",
        headers=None,
        primary_keys=None,
        last_modified_keys=None,
        escaped=False,
        execution="immediate",
        credential_id=None,
        polling_interval=None,
        hidden=True,
    )


@mock.patch.object(_files, "requests", autospec=True)
def test_civis_to_file(mock_requests):
    mock_civis = create_client_mock()
    mock_civis.files.get.return_value.id = 137
    mock_civis.files.get.return_value.upload_url = "url"
    mock_requests.get.return_value.iter_content.return_value = (
        ch.encode() for ch in "a,b,c\n1,2,3"
    )
    buf = BytesIO()
    civis.io.civis_to_file(137, buf, client=mock_civis)
    buf.seek(0)
    assert buf.read() == b"a,b,c\n1,2,3"


@mock.patch("civis.io._tables._process_cleaning_results")
@mock.patch("civis.io._tables._run_cleaning")
def test_civis_file_to_table_table_exists(m_run_cleaning, m_process_cleaning_results):
    mock_civis = create_client_mock()
    table = "scratch.api_client_test_fixture"
    database = "redshift-general"
    mock_file_id = 1234
    mock_cleaned_file_id = 1235
    mock_import_id = 8675309

    mock_civis.imports.post_files_csv.return_value.id = mock_import_id
    mock_civis.get_database_id.return_value = 42
    mock_civis.default_database_credential_id = 713

    mock_civis.databases.get_schemas_tables.return_value = Response({"name": "table1"})
    m_process_cleaning_results.return_value = (
        [mock_cleaned_file_id],
        True,  # headers
        "gzip",  # compression
        "comma",  # delimiter
        None,  # table_columns
    )
    m_run_cleaning.return_value = [mock.sentinel.cleaning_future]

    with mock.patch.object(civis.io._tables, "run_job", spec_set=True) as m_run_job:

        run_job_future = mock.MagicMock(
            spec=civis.futures.CivisFuture, job_id=123, run_id=234
        )

        m_run_job.return_value = run_job_future

        result = civis.io.civis_file_to_table(
            mock_file_id,
            database,
            table,
            existing_table_rows="truncate",
            delimiter=",",
            headers=True,
            client=mock_civis,
        )

        assert result is run_job_future
        m_run_job.assert_called_once_with(
            mock_import_id, client=mock_civis, polling_interval=None
        )

    m_run_cleaning.assert_called_once_with(
        [mock_file_id], mock_civis, False, True, "comma", True
    )
    m_process_cleaning_results.assert_called_once_with(
        [mock.sentinel.cleaning_future], mock_civis, True, False, "comma"
    )

    expected_name = "CSV import to scratch.api_client_test_fixture"
    expected_kwargs = {
        "name": expected_name,
        "max_errors": None,
        "existing_table_rows": "truncate",
        "hidden": True,
        "column_delimiter": "comma",
        "compression": "gzip",
        "escaped": False,
        "execution": "immediate",
        "loosen_types": False,
        "table_columns": None,
        "redshift_destination_options": {
            "diststyle": None,
            "distkey": None,
            "sortkeys": [None, None],
        },
    }
    mock_civis.imports.post_files_csv.assert_called_once_with(
        {"file_ids": [mock_cleaned_file_id]},
        {
            "schema": "scratch",
            "table": "api_client_test_fixture",
            "remote_host_id": 42,
            "credential_id": 713,
            "primary_keys": None,
            "last_modified_keys": None,
        },
        True,
        **expected_kwargs,
    )


@mock.patch("civis.io._tables._process_cleaning_results")
@mock.patch("civis.io._tables._run_cleaning")
def test_civis_file_to_table_table_doesnt_exist(
    m_run_cleaning, m_process_cleaning_results
):
    table = "scratch.api_client_test_fixture"
    database = "redshift-general"
    mock_file_id = 1234
    mock_cleaned_file_id = 1235
    mock_import_id = 8675309
    mock_civis = create_client_mock()

    mock_civis.imports.post_files_csv.return_value.id = mock_import_id
    mock_civis.get_database_id.return_value = 42
    mock_civis.default_database_credential_id = 713

    mock_civis.databases.get_schemas_tables.side_effect = MockAPIError(404)
    mock_columns = [{"name": "foo", "sql_type": "INTEGER"}]
    m_process_cleaning_results.return_value = (
        [mock_cleaned_file_id],
        True,  # headers
        "gzip",  # compression
        "comma",  # delimiter
        mock_columns,  # table_columns
    )
    m_run_cleaning.return_value = [mock.sentinel.cleaning_future]

    with mock.patch.object(civis.io._tables, "run_job", spec_set=True) as m_run_job:

        run_job_future = mock.MagicMock(
            spec=civis.futures.CivisFuture, job_id=123, run_id=234
        )

        m_run_job.return_value = run_job_future

        result = civis.io.civis_file_to_table(
            mock_file_id,
            database,
            table,
            existing_table_rows="truncate",
            delimiter=",",
            headers=True,
            client=mock_civis,
        )

        assert result is run_job_future
        m_run_job.assert_called_once_with(
            mock_import_id, client=mock_civis, polling_interval=None
        )

    m_run_cleaning.assert_called_once_with(
        [mock_file_id], mock_civis, True, True, "comma", True
    )
    m_process_cleaning_results.assert_called_once_with(
        [mock.sentinel.cleaning_future], mock_civis, True, True, "comma"
    )

    expected_name = "CSV import to scratch.api_client_test_fixture"
    expected_kwargs = {
        "name": expected_name,
        "max_errors": None,
        "existing_table_rows": "truncate",
        "hidden": True,
        "column_delimiter": "comma",
        "compression": "gzip",
        "escaped": False,
        "execution": "immediate",
        "loosen_types": True,
        "table_columns": mock_columns,
        "redshift_destination_options": {
            "diststyle": None,
            "distkey": None,
            "sortkeys": [None, None],
        },
    }
    mock_civis.imports.post_files_csv.assert_called_once_with(
        {"file_ids": [mock_cleaned_file_id]},
        {
            "schema": "scratch",
            "table": "api_client_test_fixture",
            "remote_host_id": 42,
            "credential_id": 713,
            "primary_keys": None,
            "last_modified_keys": None,
        },
        True,
        **expected_kwargs,
    )


@mock.patch("civis.io._tables._process_cleaning_results")
@mock.patch("civis.io._tables._run_cleaning")
def test_civis_file_to_table_table_doesnt_exist_all_sql_types_missing(
    m_run_cleaning, m_process_cleaning_results
):
    table = "scratch.api_client_test_fixture"
    database = "redshift-general"
    mock_file_id = 1234
    mock_cleaned_file_id = 1235
    mock_import_id = 8675309
    mock_civis = create_client_mock()

    mock_civis.imports.post_files_csv.return_value.id = mock_import_id
    mock_civis.get_database_id.return_value = 42
    mock_civis.default_database_credential_id = 713
    mock_civis.databases.get_schemas_tables.side_effect = MockAPIError(404)
    table_columns = [{"name": "a", "sql_type": ""}, {"name": "b", "sql_type": ""}]
    detected_columns = [
        {"name": "a", "sql_type": "INTEGER"},
        {"name": "b", "sql_type": "VARCHAR(42)"},
    ]
    m_process_cleaning_results.return_value = (
        [mock_cleaned_file_id],
        True,  # headers
        "gzip",  # compression
        "comma",  # delimiter
        detected_columns,  # table_columns
    )
    m_run_cleaning.return_value = [mock.sentinel.cleaning_future]

    with mock.patch.object(civis.io._tables, "run_job", spec_set=True) as m_run_job:

        run_job_future = mock.MagicMock(
            spec=civis.futures.CivisFuture, job_id=123, run_id=234
        )

        m_run_job.return_value = run_job_future

        result = civis.io.civis_file_to_table(
            mock_file_id,
            database,
            table,
            existing_table_rows="truncate",
            delimiter=",",
            headers=True,
            client=mock_civis,
            table_columns=table_columns,
        )

        assert result is run_job_future
        m_run_job.assert_called_once_with(
            mock_import_id, client=mock_civis, polling_interval=None
        )

    m_run_cleaning.assert_called_once_with(
        [mock_file_id], mock_civis, True, True, "comma", True
    )
    m_process_cleaning_results.assert_called_once_with(
        [mock.sentinel.cleaning_future], mock_civis, True, True, "comma"
    )

    expected_name = "CSV import to scratch.api_client_test_fixture"
    expected_kwargs = {
        "name": expected_name,
        "max_errors": None,
        "existing_table_rows": "truncate",
        "hidden": True,
        "column_delimiter": "comma",
        "compression": "gzip",
        "escaped": False,
        "execution": "immediate",
        "loosen_types": True,
        "table_columns": detected_columns,
        "redshift_destination_options": {
            "diststyle": None,
            "distkey": None,
            "sortkeys": [None, None],
        },
    }
    mock_civis.imports.post_files_csv.assert_called_once_with(
        {"file_ids": [mock_cleaned_file_id]},
        {
            "schema": "scratch",
            "table": "api_client_test_fixture",
            "remote_host_id": 42,
            "credential_id": 713,
            "primary_keys": None,
            "last_modified_keys": None,
        },
        True,
        **expected_kwargs,
    )


@mock.patch("civis.io._tables._process_cleaning_results")
@mock.patch("civis.io._tables._run_cleaning")
def test_civis_file_to_table_table_does_not_exist_some_sql_types_missing(
    m_run_cleaning, m_process_cleaning_results
):
    table = "scratch.api_client_test_fixture"
    database = "redshift-general"
    mock_file_id = 1234
    mock_import_id = 8675309
    mock_civis = create_client_mock()

    mock_civis.imports.post_files_csv.return_value.id = mock_import_id
    mock_civis.get_database_id.return_value = 42
    mock_civis.default_database_credential_id = 713
    mock_civis.databases.get_schemas_tables.side_effect = MockAPIError(404)
    table_columns = [{"name": "a", "sql_type": "INT"}, {"name": "b", "sql_type": ""}]

    with pytest.raises(ValueError):
        civis.io.civis_file_to_table(
            mock_file_id,
            database,
            table,
            existing_table_rows="truncate",
            delimiter=",",
            headers=True,
            client=mock_civis,
            table_columns=table_columns,
        )


@mock.patch("civis.io._tables._process_cleaning_results")
@mock.patch("civis.io._tables._run_cleaning")
def test_civis_file_to_table_table_columns_keys_misspelled(
    m_run_cleaning, m_process_cleaning_results
):
    # Check for an error message if the `table_columns` input
    # contains keys other than the accepted ones.
    table = "scratch.api_client_test_fixture"
    database = "redshift-general"
    mock_file_id = 1234
    mock_import_id = 8675309
    mock_civis = create_client_mock()

    mock_civis.imports.post_files_csv.return_value.id = mock_import_id
    mock_civis.get_database_id.return_value = 42
    mock_civis.default_database_credential_id = 713
    mock_civis.databases.get_schemas_tables.side_effect = MockAPIError(404)
    table_columns = [{"name": "a", "sqlType": "INT"}, {"name": "b", "bad_type": ""}]

    with pytest.raises(ValueError) as err:
        civis.io.civis_file_to_table(
            mock_file_id,
            database,
            table,
            existing_table_rows="drop",
            delimiter=",",
            headers=True,
            client=mock_civis,
            table_columns=table_columns,
        )
    assert "must be one of ('name', 'sql_type')" in str(err.value)
    assert "also has ('bad_type', 'sqlType')" in str(err.value)


@mock.patch("civis.io._tables._process_cleaning_results")
@mock.patch("civis.io._tables._run_cleaning")
def test_civis_file_to_table_table_doesnt_exist_provide_table_columns(
    m_run_cleaning, m_process_cleaning_results
):

    # pytest.parametrize apparently doesn't work with unittest.TestCase
    # objects, which this ultimately inherits from, so we'll define a
    # function here and run subtests below.
    # See https://docs.pytest.org/en/stable/unittest.html.
    def run_subtest(mock_file_ids):
        table = "scratch.api_client_test_fixture"
        database = "redshift-general"
        mock_cleaned_file_ids = mock.Mock()
        mock_import_id = 8675309
        mock_civis = create_client_mock()

        mock_civis.imports.post_files_csv.return_value.id = mock_import_id
        mock_civis.get_database_id.return_value = 42
        mock_civis.default_database_credential_id = 713
        mock_civis.databases.get_schemas_tables.side_effect = MockAPIError(404)
        table_columns = [
            {"name": "foo", "sql_type": "INTEGER"},
            {"name": "bar", "sql_type": "VARCHAR(42)"},
        ]
        m_process_cleaning_results.return_value = (
            mock_cleaned_file_ids,
            True,  # headers
            "gzip",  # compression
            "comma",  # delimiter
            None,  # table_columns
        )
        m_run_cleaning.return_value = [mock.sentinel.cleaning_future]

        with mock.patch.object(civis.io._tables, "run_job", spec_set=True) as m_run_job:

            run_job_future = mock.MagicMock(
                spec=civis.futures.CivisFuture, job_id=123, run_id=234
            )

            m_run_job.return_value = run_job_future

            result = civis.io.civis_file_to_table(
                mock_file_ids,
                database,
                table,
                existing_table_rows="truncate",
                table_columns=table_columns,
                delimiter=",",
                headers=True,
                client=mock_civis,
            )

            assert result is run_job_future
            m_run_job.assert_called_once_with(
                mock_import_id, client=mock_civis, polling_interval=None
            )

        m_run_cleaning.assert_called_once_with(
            [mock_file_ids] if isinstance(mock_file_ids, int) else mock_file_ids,
            mock_civis,
            False,
            True,
            "comma",
            True,
        )
        m_process_cleaning_results.assert_called_once_with(
            [mock.sentinel.cleaning_future], mock_civis, True, False, "comma"
        )

        expected_name = "CSV import to scratch.api_client_test_fixture"
        expected_kwargs = {
            "name": expected_name,
            "max_errors": None,
            "existing_table_rows": "truncate",
            "hidden": True,
            "column_delimiter": "comma",
            "compression": "gzip",
            "escaped": False,
            "execution": "immediate",
            "loosen_types": False,
            "table_columns": table_columns,
            "redshift_destination_options": {
                "diststyle": None,
                "distkey": None,
                "sortkeys": [None, None],
            },
        }
        mock_civis.imports.post_files_csv.assert_called_once_with(
            {"file_ids": mock_cleaned_file_ids},
            {
                "schema": "scratch",
                "table": "api_client_test_fixture",
                "remote_host_id": 42,
                "credential_id": 713,
                "primary_keys": None,
                "last_modified_keys": None,
            },
            True,
            **expected_kwargs,
        )

    # Check that things work with a single file ID or multiple IDs.
    # In particular, we want to ensure that loosen_types is set to False
    # in both situations.
    for mock_file_ids in (1234, [1234], [1234, 1235]):
        m_run_cleaning.reset_mock()
        m_process_cleaning_results.reset_mock()
        run_subtest(mock_file_ids)


@mock.patch("civis.io._tables._process_cleaning_results")
@mock.patch("civis.io._tables._run_cleaning")
def test_civis_file_to_table_multi_file(m_run_cleaning, m_process_cleaning_results):
    table = "scratch.api_client_test_fixture"
    database = "redshift-general"
    mock_file_id = [1234, 1235]
    mock_cleaned_file_ids = [1236, 1237]
    mock_import_id = 8675309
    mock_civis = create_client_mock()

    mock_civis.imports.post_files_csv.return_value.id = mock_import_id
    mock_civis.get_database_id.return_value = 42
    mock_civis.default_database_credential_id = 713

    mock_civis.databases.get_schemas_tables.side_effect = MockAPIError(404)
    mock_columns = [{"name": "foo", "sql_type": "INTEGER"}]
    m_process_cleaning_results.return_value = (
        mock_cleaned_file_ids,
        True,  # headers
        "gzip",  # compression
        "comma",  # delimiter
        mock_columns,  # table_columns
    )
    m_run_cleaning.return_value = [
        mock.sentinel.cleaning_future1,
        mock.sentinel.cleaning_future2,
    ]

    with mock.patch.object(civis.io._tables, "run_job", spec_set=True) as m_run_job:

        run_job_future = mock.MagicMock(
            spec=civis.futures.CivisFuture, job_id=123, run_id=234
        )

        m_run_job.return_value = run_job_future

        result = civis.io.civis_file_to_table(
            mock_file_id,
            database,
            table,
            existing_table_rows="truncate",
            delimiter=",",
            headers=True,
            client=mock_civis,
        )

        assert result is run_job_future
        m_run_job.assert_called_once_with(
            mock_import_id, client=mock_civis, polling_interval=None
        )

    m_run_cleaning.assert_called_once_with(
        mock_file_id, mock_civis, True, True, "comma", True
    )
    m_process_cleaning_results.assert_called_once_with(
        [mock.sentinel.cleaning_future1, mock.sentinel.cleaning_future2],
        mock_civis,
        True,
        True,
        "comma",
    )

    expected_name = "CSV import to scratch.api_client_test_fixture"
    expected_kwargs = {
        "name": expected_name,
        "max_errors": None,
        "existing_table_rows": "truncate",
        "hidden": True,
        "column_delimiter": "comma",
        "compression": "gzip",
        "escaped": False,
        "execution": "immediate",
        "loosen_types": True,
        "table_columns": mock_columns,
        "redshift_destination_options": {
            "diststyle": None,
            "distkey": None,
            "sortkeys": [None, None],
        },
    }
    mock_civis.imports.post_files_csv.assert_called_once_with(
        {"file_ids": mock_cleaned_file_ids},
        {
            "schema": "scratch",
            "table": "api_client_test_fixture",
            "remote_host_id": 42,
            "credential_id": 713,
            "primary_keys": None,
            "last_modified_keys": None,
        },
        True,
        **expected_kwargs,
    )


def test_process_cleaning_results():
    mock_job_id = 42
    mock_run_id = 1776
    mock_file_id = 312
    mock_civis = create_client_mock()
    fut = civis.futures.CivisFuture(
        poller=lambda j, r: (j, r),
        poller_args=(mock_job_id, mock_run_id),
        poll_on_creation=False,
        client=mock_civis,
    )
    fut.set_result(Response({"state": "success"}))

    mock_civis.jobs.list_runs_outputs.return_value = [
        Response({"object_id": mock_file_id})
    ]

    expected_columns = [
        {"name": "a", "sql_type": "INT"},
        {"name": "column", "sql_type": "INT"},
    ]
    expected_compression = "gzip"
    expected_headers = True
    expected_delimiter = ","
    mock_civis.files.get.return_value = Response(
        {
            "id": mock_file_id,
            "detected_info": {
                "tableColumns": expected_columns,
                "compression": expected_compression,
                "includeHeader": expected_headers,
                "columnDelimiter": ",",
            },
            "name": "file1.csv.gz",
        }
    )

    assert civis.io._tables._process_cleaning_results(
        [fut], mock_civis, None, True, None
    ) == (
        [mock_file_id],
        expected_headers,
        expected_compression,
        expected_delimiter,
        expected_columns,
    )


def test_process_cleaning_results_raises_imports():
    mock_job_id = 42
    mock_run_id = 1776
    mock_file_id = 312
    mock_civis = create_client_mock()
    fut = civis.futures.CivisFuture(
        poller=lambda j, r: (j, r),
        poller_args=(mock_job_id, mock_run_id),
        poll_on_creation=False,
        client=mock_civis,
    )
    fut.set_result(Response({"state": "success"}))

    fut2 = civis.futures.CivisFuture(
        poller=lambda j, r: (j, r),
        poller_args=(mock_job_id, mock_run_id),
        poll_on_creation=False,
        client=mock_civis,
    )
    fut2.set_result(Response({"state": "success"}))

    mock_civis.jobs.list_runs_outputs.return_value = [
        Response({"object_id": mock_file_id})
    ]

    expected_compression = "gzip"
    expected_headers = True
    expected_cols = [
        {"name": "a", "sql_type": "INT"},
        {"name": "column", "sql_type": "INT"},
    ]
    resp1 = Response(
        {
            "id": 123,
            "detected_info": {
                "tableColumns": expected_cols,
                "compression": expected_compression,
                "includeHeader": expected_headers,
                "columnDelimiter": ",",
            },
            "name": "file1.csv.gz",
        }
    )

    resp2 = Response(
        {
            "id": 456,
            "detected_info": {
                "tableColumns": expected_cols,
                "compression": expected_compression,
                "includeHeader": expected_headers,
                "columnDelimiter": "|",
            },
            "name": "file2.csv.gz",
        }
    )
    mock_civis.files.get.side_effect = [resp1, resp2]

    regex = (
        r"All detected values for 'columnDelimiter' "
        r"must be the same, however --\n"
        r"\t, from: file 123 \(file1.csv.gz\)\n"
        r"\t| from: file 456 \(file2.csv.gz\)"
    )
    with pytest.raises(CivisImportError, match=regex):
        civis.io._tables._process_cleaning_results(
            [fut, fut2], mock_civis, None, True, None
        )


@pytest.mark.parametrize("fids", ([42], [42, 43]))
@mock.patch("civis.io._tables.run_job")
def test_run_cleaning(m_run_job, fids):

    def mock_preprocess(
        file_id,
        in_place,
        detect_table_columns=True,
        force_character_set_conversion=True,
        include_header=True,
        column_delimiter="comma",
        hidden=True,
    ):
        resp = Response({"id": file_id})
        return resp

    mock_civis = create_client_mock()

    mock_civis.files.post_preprocess_csv.side_effect = mock_preprocess
    mock_future = mock.create_autospec(civis.futures.CivisFuture, spec_set=True)
    m_run_job.return_value = mock_future
    res = civis.io._tables._run_cleaning(fids, mock_civis, True, True, "comma", True)

    # We should have one cleaning job per provided file id
    fid_count = len(fids)
    assert len(res) == fid_count
    mock_civis.files.post_preprocess_csv.assert_has_calls(
        (
            mock.call(
                file_id=fid,
                in_place=False,
                detect_table_columns=True,
                force_character_set_conversion=True,
                include_header=True,
                column_delimiter="comma",
                hidden=True,
            )
            for fid in fids
        )
    )
    m_run_job.assert_has_calls(
        (mock.call(jid, client=mock_civis, polling_interval=None) for jid in fids)
    )


def test_check_detected_info_matching():
    files = [
        _test_file(headers=True, delimiter="comma", compression="gzip"),
        _test_file(headers=True, delimiter="comma", compression="gzip"),
    ]
    for attr in ("includeHeader", "columnDelimiter", "compression"):
        civis.io._tables._check_detected_info(files, attr)


def test_check_detected_info_raises():
    files = [
        _test_file(headers=True, delimiter="comma", compression="gzip"),
        _test_file(headers=False, delimiter="pipe", compression="none"),
    ]
    for attr in ("includeHeader", "columnDelimiter", "compression"):
        with pytest.raises(civis.base.CivisImportError):
            civis.io._tables._check_detected_info(files, attr)


def test_check_column_types_differing_numbers():
    files = [
        _test_file([{"name": "col1", "sql_type": "INT"}]),
        _test_file(
            [{"name": "col1", "sql_type": "INT"}, {"name": "col2", "sql_type": "FLOAT"}]
        ),
    ]
    regex = (
        r"All files must have the same number of columns, however --\n"
        r"\t1 from: file 1 \(x.csv\)\n"
        r"\t2 from: file 1 \(x.csv\)"
    )
    with pytest.raises(civis.base.CivisImportError, match=regex):
        civis.io._tables._check_column_types(files)


def test_check_column_types_differing_types():
    files = [
        _test_file([{"name": "col1", "sql_type": "INT"}]),
        _test_file([{"name": "col1", "sql_type": "FLOAT"}]),
    ]
    regex = (
        r"All sql_types for column 'col1' must be the same, however --\n"
        r"\tINT from: file 1 \(x.csv\)\n"
        r"\tFLOAT from: file 1 \(x.csv\)"
    )
    with pytest.raises(civis.base.CivisImportError, match=regex):
        civis.io._tables._check_column_types(files)


def test_check_column_types_passing():
    files = [
        _test_file(
            [
                {"name": "col1", "sql_type": "INT"},
                {"name": "col2", "sql_type": "VARCHAR(42)"},
            ]
        ),
        _test_file(
            [
                {"name": "col1", "sql_type": "INT"},
                {"name": "col2", "sql_type": "VARCHAR(47)"},
            ]
        ),
    ]
    actual, allow_inconsistent_headers = civis.io._tables._check_column_types(files)
    expected = [
        {"name": "col1", "sql_type": "INT"},
        {"name": "col2", "sql_type": "VARCHAR(42)"},
    ]
    assert actual == expected
    assert allow_inconsistent_headers is False


@pytest.mark.skipif(not has_pandas, reason="pandas not installed")
@mock.patch("civis.io._tables.file_to_civis")
@mock.patch("civis.io._tables.civis_file_to_table")
def test_dataframe_to_civis_pandas(m_civis_file_to_table, m_file_to_civis):
    mock_civis = create_client_mock()
    df = pd.DataFrame([[1, 2, 3], [2, 3, 4]])
    m_file_to_civis.return_value = 42
    mock_future = mock.create_autospec(civis.futures.CivisFuture, spec_set=True)
    m_civis_file_to_table.return_value = mock_future

    # use a mock to spy on the dataframe's to_csv method so we can
    # check on its calls without impeding its actual usage.
    with mock.patch.object(df, "to_csv", wraps=df.to_csv) as m_to_csv:
        result = civis.io.dataframe_to_civis(
            df,
            "redshift-general",
            "scratch.api_client_test_fixture",
            existing_table_rows="truncate",
            client=mock_civis,
        )
        assert result == mock_future

        # ANY here represents the path to which the dataframe was written
        # Since it's a temporary directory we don't know/care exactly what
        # it is
        m_to_csv.assert_called_once_with(mock.ANY, encoding="utf-8", index=False)
        out_path = m_to_csv.call_args.args[0]

    m_file_to_civis.assert_called_once_with(
        mock.ANY, "api_client_test_fixture", client=mock_civis
    )

    # Ensure that the file written to above is the same file as that
    # uploaded to Civis in this call
    assert m_file_to_civis.call_args.args[0] == out_path

    m_civis_file_to_table.assert_called_once_with(
        m_file_to_civis.return_value,
        "redshift-general",
        "scratch.api_client_test_fixture",
        client=mock_civis,
        max_errors=None,
        existing_table_rows="truncate",
        diststyle=None,
        distkey=None,
        sortkey1=None,
        sortkey2=None,
        table_columns=None,
        delimiter=",",
        primary_keys=None,
        last_modified_keys=None,
        escaped=False,
        execution="immediate",
        headers=True,
        credential_id=None,
        polling_interval=None,
        hidden=True,
    )


@pytest.mark.skipif(not has_polars, reason="polars not installed")
@mock.patch("civis.io._tables.file_to_civis")
@mock.patch("civis.io._tables.civis_file_to_table")
def test_dataframe_to_civis_polars(m_civis_file_to_table, m_file_to_civis):
    mock_civis = create_client_mock()
    df = pl.DataFrame([[1, 2, 3], [2, 3, 4]], orient="row")
    m_file_to_civis.return_value = 42
    mock_future = mock.create_autospec(civis.futures.CivisFuture, spec_set=True)
    m_civis_file_to_table.return_value = mock_future

    # use a mock to spy on the dataframe's to_csv method so we can
    # check on its calls without impeding its actual usage.
    with mock.patch.object(df, "write_csv", wraps=df.write_csv) as m_write_csv:
        result = civis.io.dataframe_to_civis(
            df,
            "redshift-general",
            "scratch.api_client_test_fixture",
            existing_table_rows="truncate",
            client=mock_civis,
        )
        assert result == mock_future

        # ANY here represents the path to which the dataframe was written
        # Since it's a temporary directory we don't know/care exactly what
        # it is
        m_write_csv.assert_called_once_with(mock.ANY)
        out_path = m_write_csv.call_args.args[0]

    m_file_to_civis.assert_called_once_with(
        mock.ANY, "api_client_test_fixture", client=mock_civis
    )

    # Ensure that the file written to above is the same file as that
    # uploaded to Civis in this call
    assert m_file_to_civis.call_args.args[0] == out_path

    m_civis_file_to_table.assert_called_once_with(
        m_file_to_civis.return_value,
        "redshift-general",
        "scratch.api_client_test_fixture",
        client=mock_civis,
        max_errors=None,
        existing_table_rows="truncate",
        diststyle=None,
        distkey=None,
        sortkey1=None,
        sortkey2=None,
        table_columns=None,
        delimiter=",",
        primary_keys=None,
        last_modified_keys=None,
        escaped=False,
        execution="immediate",
        headers=True,
        credential_id=None,
        polling_interval=None,
        hidden=True,
    )


def test_check_column_types_coerce_to_varchar():
    case1 = [
        _test_file([{"name": "col1", "sql_type": "INT"}]),
        _test_file([{"name": "col1", "sql_type": "VARCHAR(42)"}]),
    ]
    case2 = [
        _test_file([{"name": "col1", "sql_type": "VARCHAR(42)"}]),
        _test_file([{"name": "col1", "sql_type": "INT"}]),
    ]
    case3 = [
        _test_file([{"name": "col1", "sql_type": "INT"}]),
        _test_file([{"name": "col1", "sql_type": "VARCHAR(42)"}]),
        _test_file([{"name": "col1", "sql_type": "FLOAT"}]),
    ]
    case4 = [
        _test_file([{"name": "col1", "sql_type": "INT"}]),
        _test_file([{"name": "col1", "sql_type": "FLOAT"}]),
        _test_file([{"name": "col1", "sql_type": "VARCHAR(42)"}]),
    ]
    case5 = [
        _test_file([{"name": "col1", "sql_type": "INT"}]),
        _test_file([{"name": "col1", "sql_type": "VARCHAR(42)"}]),
        _test_file([{"name": "col1", "sql_type": "FLOAT"}]),
        _test_file([{"name": "col1", "sql_type": "VARCHAR(8)"}]),
    ]
    for files in (case1, case2, case3, case4, case5):
        actual, allow_inconsistent_headers = civis.io._tables._check_column_types(files)
        expected = [{"name": "col1", "sql_type": "VARCHAR"}]
        assert actual == expected, f"failed for {files}"
        assert allow_inconsistent_headers is True


@mock.patch("civis.io._tables.CivisFuture")
@mock.patch("civis.io._tables.civis_to_file")
@mock.patch("civis.io._tables._sql_script")
def test_civis_to_multifile_passes_client(
    m_sql_script, m_civis_to_file, m_CivisFuture, *mocks
):
    """Ensure the client kwarg is passed forward."""
    m_sql_script.return_value = (mock.MagicMock(), mock.MagicMock())
    # We need to write some JSON into the buffer to avoid errors.
    m_civis_to_file.side_effect = lambda _, buf, *args, **kwargs: buf.write(b"{}")
    mock_client = mock.MagicMock()

    civis.io.civis_to_multifile_csv("sql", "db", client=mock_client)

    m_civis_to_file.assert_called_once_with(mock.ANY, mock.ANY, client=mock_client)


@mock.patch("civis.io.query_civis")
@mock.patch("civis.io.transfer_table")
def test_transfer_table(m_transfer_table, m_query_civis):
    mock_civis = create_client_mock()
    mock_future = mock.create_autospec(civis.futures.CivisFuture)
    resp = Response(
        {"state": "succeeded"},
    )
    attrs = {"result.return_value": resp, "state": "succeeded"}
    mock_future.configure_mock(**attrs)
    m_transfer_table.return_value = mock_future
    result = civis.io.transfer_table(
        "redshift-general",
        "redshift-test",
        "scratch.api_client_test_fixture",
        "scratch.api_client_test_fixture",
        polling_interval=POLL_INTERVAL,
        client=mock_civis,
    )
    result = result.result()
    assert result.state == "succeeded"

    # check for side effect
    m_query_civis.return_value = mock_future
    sql = "select * from scratch.api_client_test_fixture"
    result = civis.io.query_civis(
        sql, "redshift-test", polling_interval=POLL_INTERVAL, client=mock_civis
    ).result()
    assert result.state == "succeeded"


@mock.patch("civis.io._tables._download_file")
def test_download_file(m_download_file):
    expected = '"1","2","3"\n'
    m_download_file.return_value = expected
    with TemporaryDirectory() as temp_dir:
        fname = os.path.join(temp_dir, "tempfile")
        with open(fname, "w") as tmp:
            tmp.write(expected)
        civis.io._tables._download_file("test_url", fname, b"", "none")
        with open(fname, "r") as f:
            data = f.read()
    assert data == expected


def test_get_sql_select(*mocks):
    x = "select * from schema.table"
    y = "select a, b, c from schema.table"
    table = "schema.table"
    assert civis.io._tables._get_sql_select(table) == x
    assert civis.io._tables._get_sql_select(table, ["a", "b", "c"]) == y
    with pytest.raises(TypeError):
        civis.io._tables._get_sql_select(table, "column_a")


def test_file_id_from_run_output_exact():
    m_client = mock.Mock()
    m_client.jobs.list_runs_outputs.return_value = [
        Response({"name": "spam", "object_id": 2013, "object_type": "File"})
    ]

    fid = civis.io.file_id_from_run_output("spam", 17, 13, client=m_client)
    assert fid == 2013


def test_file_id_from_run_output_approximate():
    # Test fuzzy name matching
    m_client = mock.Mock()
    m_client.jobs.list_runs_outputs.return_value = [
        Response({"name": "spam.csv.gz", "object_id": 2013, "object_type": "File"})
    ]

    fid = civis.io.file_id_from_run_output("^spam", 17, 13, regex=True, client=m_client)
    assert fid == 2013


def test_file_id_from_run_output_approximate_multiple():
    # Fuzzy name matching with muliple matches should return the first
    m_cl = mock.Mock()
    m_cl.jobs.list_runs_outputs.return_value = [
        Response({"name": "spam.csv.gz", "object_id": 2013, "object_type": "File"}),
        Response({"name": "eggs.csv.gz", "object_id": 2014, "object_type": "File"}),
    ]

    fid = civis.io.file_id_from_run_output(".csv", 17, 13, regex=True, client=m_cl)
    assert fid == 2013


def test_file_id_from_run_output_no_file():
    # Get an IOError if we request a file which doesn't exist
    m_client = mock.Mock()
    m_client.jobs.list_runs_outputs.return_value = [
        Response({"name": "spam", "object_id": 2013, "object_type": "File"})
    ]

    with pytest.raises(FileNotFoundError) as err:
        civis.io.file_id_from_run_output("eggs", 17, 13, client=m_client)
    assert "not an output" in str(err.value)


def test_file_id_from_run_output_no_run():
    # Get an IOError if we request a file from a run which doesn't exist
    m_client = mock.Mock()
    m_client.jobs.list_runs_outputs.side_effect = MockAPIError(
        404
    )  # Mock a run which doesn't exist

    with pytest.raises(IOError) as err:
        civis.io.file_id_from_run_output("name", 17, 13, client=m_client)
    assert "could not find job/run id 17/13" in str(err.value).lower()


def test_file_id_from_run_output_platform_error():
    # Make sure we don't swallow real Platform errors
    m_client = mock.Mock()
    m_client.jobs.list_runs_outputs.side_effect = MockAPIError(
        500
    )  # Mock a platform error
    with pytest.raises(CivisAPIError):
        civis.io.file_id_from_run_output("name", 17, 13, client=m_client)


def test_file_id_from_run_output_no_filename():
    m_client = mock.Mock()
    m_client.jobs.list_runs_outputs.return_value = [
        Response({"name": "spam.csv.gz", "object_id": 2013, "object_type": "File"}),
        Response({"name": "eggs.csv.gz", "object_id": 2014, "object_type": "File"}),
    ]

    fid = civis.io.file_id_from_run_output(".*?", 17, 13, regex=True, client=m_client)
    assert fid == 2013


@pytest.mark.skipif(not has_pandas, reason="pandas not installed")
def test_file_to_dataframe_expired():
    m_client = mock.Mock()
    url = None
    m_client.files.get.return_value = Response({"name": "spam.csv", "file_url": url})
    expected_err = (
        "Unable to locate file 121. If it previously " + "existed, it may have expired."
    )
    with pytest.raises(EmptyResultError, match=expected_err):
        civis.io.file_to_dataframe(121, client=m_client)


@pytest.mark.skipif(not has_pandas, reason="pandas not installed")
def test_file_to_dataframe_infer():
    m_client = mock.Mock()
    url = "url"
    m_client.files.get.return_value = Response({"name": "spam.csv", "file_url": url})
    with mock.patch.object(
        civis.io._files.pd, "read_csv", autospec=True
    ) as mock_read_csv:
        civis.io.file_to_dataframe(121, compression="infer", client=m_client)
        mock_read_csv.assert_called_once_with(url, compression="infer")


@pytest.mark.skipif(not has_pandas, reason="pandas not installed")
def test_file_to_dataframe_infer_gzip():
    m_client = mock.Mock()
    url = "url"
    m_client.files.get.return_value = Response({"name": "spam.csv.gz", "file_url": url})
    with mock.patch.object(
        civis.io._files.pd, "read_csv", autospec=True
    ) as mock_read_csv:
        civis.io.file_to_dataframe(121, compression="infer", client=m_client)
        mock_read_csv.assert_called_once_with(url, compression="gzip")


@pytest.mark.skipif(not has_pandas, reason="pandas not installed")
def test_file_to_dataframe_kwargs():
    m_client = mock.Mock()
    url = "url"
    m_client.files.get.return_value = Response({"name": "spam.csv", "file_url": url})
    with mock.patch.object(
        civis.io._files.pd, "read_csv", autospec=True
    ) as mock_read_csv:
        civis.io.file_to_dataframe(
            121, compression="special", client=m_client, delimiter="|", nrows=10
        )
        mock_read_csv.assert_called_once_with(
            url, compression="special", delimiter="|", nrows=10
        )


@pytest.mark.skipif(not has_polars, reason="polars not installed")
def test_file_to_dataframe_polars():
    m_client = mock.Mock()
    url = "url"
    m_client.files.get.return_value = Response({"name": "spam.csv", "file_url": url})
    with mock.patch.object(
        civis.io._files.pl, "read_csv", autospec=True
    ) as mock_read_csv:
        civis.io.file_to_dataframe(
            121, return_as="polars", client=m_client, separator="|", n_rows=10
        )
        mock_read_csv.assert_called_once_with(url, separator="|", n_rows=10)


@mock.patch.object(civis.io._files, "civis_to_file", autospec=True)
def test_load_json(mock_c2f):
    obj = {"spam": "eggs"}

    def _dump_json(file_id, buf, *args, **kwargs):
        buf.write(json.dumps(obj).encode())

    mock_c2f.side_effect = _dump_json
    out = civis.io.file_to_json(13, client=mock.Mock())
    assert out == obj


@mock.patch.object(_files, "requests", autospec=True)
def test_civis_to_file_local(mock_requests):
    # Test that a call to civis_to_file uses `requests` to grab the contents
    # of a URL given by the API client and writes it to a file.
    mock_civis = create_client_mock()
    mock_requests.get.return_value.iter_content.return_value = (
        ch.encode() for ch in "abcdef"
    )
    with TemporaryDirectory() as tdir:
        fname = os.path.join(tdir, "testfile")
        _files.civis_to_file(137, fname, client=mock_civis)
        with open(fname, "rt") as _fin:
            assert _fin.read() == "abcdef"
    mock_civis.files.get.assert_called_once_with(137)
    mock_requests.get.assert_called_once_with(
        mock_civis.files.get.return_value.file_url, stream=True, timeout=60
    )


@mock.patch.object(_files, "requests", autospec=True)
def test_civis_to_file_retries(mock_requests):
    mock_civis = create_client_mock()

    first_try = True

    # Mock the request iter_content so it fails partway the first time.
    def mock_iter_content(_):
        nonlocal first_try
        chunks = [ch.encode() for ch in "abcdef"]
        for i, chunk in enumerate(chunks):

            # Fail partway through on the first try.
            if first_try and i == 3:
                first_try = False
                raise requests.ConnectionError()

            yield chunk

    mock_requests.get.return_value.iter_content = mock_iter_content

    # Add some data to the buffer to test that we seek to the right place
    # when retrying.
    buf = io.BytesIO(b"0123")
    buf.seek(4)

    _files.civis_to_file(137, buf, client=mock_civis)

    # Check that retries work and that the buffer position is reset.
    # If we didn't seek when retrying, we'd get abcabcdef.
    # If we seek'd to position 0, then we'd get abcdef.
    buf.seek(0)
    assert buf.read() == b"0123abcdef"

    mock_civis.files.get.assert_called_once_with(137)
    assert mock_requests.get.call_count == 2
    mock_requests.get.assert_called_with(
        mock_civis.files.get.return_value.file_url, stream=True, timeout=60
    )


@pytest.mark.parametrize("input_filename", ["newname", None])
@mock.patch.object(_files, "requests", autospec=True)
def test_file_to_civis(mock_requests, input_filename):
    # Test that file_to_civis posts a Civis File with the API client
    # and calls `requests.post` on the returned URL.
    mock_civis = create_client_mock()
    civis_name, expected_id = "newname", 137
    mock_civis.files.post.return_value.id = expected_id
    with TemporaryDirectory() as tdir:
        fname = os.path.join(tdir, "newname")
        with open(fname, "wt") as _fout:
            _fout.write("abcdef")
        fid = _files.file_to_civis(
            fname, input_filename, expires_at=None, client=mock_civis
        )
    assert fid == expected_id
    mock_civis.files.post.assert_called_once_with(civis_name, expires_at=None)
    mock_requests.post.assert_called_once_with(
        mock_civis.files.post.return_value.upload_url, files=mock.ANY, timeout=60
    )


def test_file_to_civis_error_for_description_too_long():
    with TemporaryDirectory() as temp_dir:
        file_path = os.path.join(temp_dir, "some_data")
        with open(file_path, "wb") as f:
            f.write(b"foobar")
        with pytest.raises(ValueError, match="longer than 512 characters"):
            _files.file_to_civis(
                file_path, client=create_client_mock(), description="a" * 513
            )


@pytest.mark.skipif(not has_pandas, reason="pandas not installed")
@pytest.mark.parametrize(
    "func, should_add_description",
    itertools.product(
        [
            partial(_files.file_to_civis, io.BytesIO(b"some_data"), name="abc"),
            partial(_files.dataframe_to_file, pd.DataFrame({"a": [1]}), name="abc"),
            partial(_files.json_to_file, {"a": 1}, name="abc"),
        ],
        (True, False),
    ),
)
@mock.patch.object(_files, "requests", autospec=True)
def test_file_description_attribute_added_or_not(
    mock_requests, func, should_add_description
):
    mock_client = create_client_mock()
    description = "some_description"
    if should_add_description:
        func(description=description, client=mock_client)
        mock_client.files.post.assert_called_with("abc", description=description)
    else:
        func(client=mock_client)
        mock_client.files.post.assert_called_with("abc")


@pytest.mark.parametrize(
    "table,expected",
    [
        ("schema.table", ("schema", "table")),
        ('schema."t.able"', ("schema", "t.able")),
        ('schema.table"', ("schema", 'table"')),
        ('"sch.ema"."t.able"', ("sch.ema", "t.able")),
        ('schema."tab""le."', ("schema", 'tab"le.')),
        ("table_with_no_schema", (None, "table_with_no_schema")),
    ],
)
def test_split_schema_tablename(table, expected):
    assert civis.io._tables.split_schema_tablename(table) == expected


def test_split_schema_tablename_raises():
    s = "table.with.too.many.periods"
    with pytest.raises(ValueError):
        civis.io._tables.split_schema_tablename(s)


@mock.patch.object(
    civis.io._tables, "_sql_script", autospec=True, return_value=[700, 1000]
)
def test_export_to_civis_file(mock_sql_script):
    expected = [{"file_id": 9844453}]

    mock_client = create_client_mock()
    response = Response({"state": "success", "output": expected})
    mock_client.scripts.get_sql_runs.return_value = response
    mock_client.scripts.post_sql

    sql = "SELECT 1"
    fut = civis.io.export_to_civis_file(
        sql, "fake-db", polling_interval=POLL_INTERVAL, client=mock_client
    )
    data = fut.result()["output"]
    assert data == expected
    mock_sql_script.assert_called_once_with(
        client=mock_client,
        sql=sql,
        database="fake-db",
        job_name=None,
        credential_id=None,
        csv_settings=None,
        hidden=True,
        sql_params_arguments=None,
    )


def test_sql_script():
    sql = "SELECT SPECIAL SQL QUERY"
    export_job_id = 32
    database_id = 29
    credential_id = 3920
    response = Response({"id": export_job_id})

    mock_client = create_client_mock()
    mock_client.scripts.post_sql.return_value = response
    mock_client.get_database_id.return_value = database_id
    mock_client.default_database_credential_id = credential_id

    civis.io._tables._sql_script(
        client=mock_client,
        sql=sql,
        database="fake-db",
        job_name="My job",
        credential_id=None,
        hidden=False,
        csv_settings=None,
    )
    mock_client.scripts.post_sql.assert_called_once_with(
        "My job",
        remote_host_id=database_id,
        credential_id=credential_id,
        sql=sql,
        hidden=False,
        csv_settings={},
    )
    mock_client.scripts.post_sql_runs.assert_called_once_with(export_job_id)


@mock.patch.object(civis.io._tables, "requests")
def test_read_civis_sql_no_dataframe_special_encoding_sad_path(m_requests):
    # Set up a mock client object for what civis.io.read_civis_sql needs.
    m_client = create_client_mock()
    m_client.scripts.get_sql_runs.return_value = Response(
        {
            "output": [{"path": "blah", "file_id": 123, "output_name": "blah"}],
            "state": "success",
        }
    )
    m_response = mock.Mock()
    m_response.raw.read.return_value = gzip.compress(
        # Intentionally using non-ASCII chars like è to mess with encoding
        "foo,bar\n123,très bien\n".encode("latin-1")
    )
    m_requests.get.return_value = m_response

    # The data was encoded in latin-1, but we don't specify this at
    # the `encoding` param in the read_civis_sql call,
    # which should raise UnicodeDecodeError.
    with pytest.raises(UnicodeDecodeError):
        civis.io.read_civis_sql(
            "select 1",
            "db",
            return_as="list",
            client=m_client,
            polling_interval=POLL_INTERVAL,
        )


@mock.patch.object(civis.io._tables, "requests")
def test_read_civis_sql_no_dataframe_special_encoding_happy_path(m_requests):
    # Set up a mock client object for what civis.io.read_civis_sql needs.
    m_client = create_client_mock()
    m_client.scripts.get_sql_runs.return_value = Response(
        {
            "output": [{"path": "blah", "file_id": 123, "output_name": "blah"}],
            "state": "success",
        }
    )

    # Intentionally using non-ASCII chars like è to mess with encoding
    expected_data = "foo,bar\n123,très bien\n"
    encoding = "latin-1"

    m_response = mock.Mock()

    # The helper function _decompress_stream() calls
    # response.raw.read(CHUNK_SIZE) in a while loop.
    # In the mock `m_response.raw.read` here, we use side_effect so that
    # we get the data back from the first call and no data in the second call
    # inside the while loop (because the data has all been consumed in the
    # first call).
    m_response.raw.read.side_effect = [
        gzip.compress(expected_data.encode(encoding)),
        b"",
    ]
    m_requests.get.return_value = m_response

    actual_data = civis.io.read_civis_sql(
        "select 1",
        "db",
        return_as="list",
        client=m_client,
        polling_interval=POLL_INTERVAL,
        encoding=encoding,
    )
    assert list(csv.reader(io.StringIO(expected_data))) == actual_data


@mock.patch.object(civis.io._tables, "requests")
def test_read_civis_sql_no_dataframe(m_requests):
    # Set up a mock client object for what civis.io.read_civis_sql needs.
    m_client = create_client_mock()
    m_client.scripts.get_sql_runs.return_value = Response(
        {
            "output": [{"path": "blah", "file_id": 123, "output_name": "blah"}],
            "state": "success",
        }
    )

    expected_data = "foo,bar\n123,very good\n"

    m_response = mock.Mock()
    # The helper function _decompress_stream() calls
    # response.raw.read(CHUNK_SIZE) in a while loop.
    # In the mock `m_response.raw.read` here, we use side_effect so that
    # we get the data back from the first call and no data in the second call
    # inside the while loop (because the data has all been consumed in the
    # first call).
    m_response.raw.read.side_effect = [
        gzip.compress(expected_data.encode("utf-8")),
        b"",
    ]
    m_requests.get.return_value = m_response

    actual_data = civis.io.read_civis_sql(
        "select 1",
        "db",
        return_as="list",
        client=m_client,
        polling_interval=POLL_INTERVAL,
    )
    assert list(csv.reader(io.StringIO(expected_data))) == actual_data


@pytest.mark.skipif(not has_pandas, reason="pandas not installed")
def test_read_civis_sql_pandas():
    with tempfile.TemporaryDirectory() as tmp_dir:
        tmp_csv_path = os.path.join(tmp_dir, "data.csv")
        expected_data = "foo,bar\n123,very good\n"
        with open(tmp_csv_path, "wb") as f:
            f.write(gzip.compress(expected_data.encode("utf-8")))

        # Set up a mock client object for what civis.io.read_civis_sql needs.
        m_client = create_client_mock()
        m_client.scripts.get_sql_runs.return_value = Response(
            {
                "output": [
                    {"path": tmp_csv_path, "file_id": 123, "output_name": "blah"}
                ],
                "state": "success",
            }
        )
        actual_data = civis.io.read_civis_sql(
            "select 1",
            "db",
            return_as="pandas",
            client=m_client,
            polling_interval=POLL_INTERVAL,
        )
        assert pd.read_csv(io.StringIO(expected_data)).equals(actual_data)


@pytest.mark.skipif(not has_polars, reason="polars not installed")
def test_read_civis_sql_polars():
    with tempfile.TemporaryDirectory() as tmp_dir:
        tmp_csv_path = os.path.join(tmp_dir, "data.csv")
        expected_data = "foo,bar\n123,very good\n"
        with open(tmp_csv_path, "wb") as f:
            f.write(gzip.compress(expected_data.encode("utf-8")))

        # Set up a mock client object for what civis.io.read_civis_sql needs.
        m_client = create_client_mock()
        m_client.scripts.get_sql_runs.return_value = Response(
            {
                "output": [
                    {"path": tmp_csv_path, "file_id": 123, "output_name": "blah"}
                ],
                "state": "success",
            }
        )
        actual_data = civis.io.read_civis_sql(
            "select 1",
            "db",
            return_as="polars",
            client=m_client,
            polling_interval=POLL_INTERVAL,
        )
        assert pl.read_csv(io.StringIO(expected_data)).equals(actual_data)


def test_io_no_retry():
    @_retry(ConnectionError, retries=4, delay=0.1)
    def succeeds():
        counter["i"] += 1
        return "success"

    counter = dict(i=0)
    test_result = succeeds()

    assert test_result == "success"
    assert counter["i"] == 1


def test_io_retry_once():
    @_retry(ConnectionError, retries=4, delay=0.1)
    def fails_once():
        counter["i"] += 1
        if counter["i"] < 2:
            raise ConnectionError("failed")
        else:
            return "success"

    counter = dict(i=0)
    test_result = fails_once()

    assert test_result == "success"
    assert counter["i"] == 2


@mock.patch("civis.futures.time.sleep", side_effect=lambda x: None)
def test_io_retry_limit_reached(m_sleep):
    @_retry(ConnectionError, retries=4, delay=0.1)
    def always_fails():
        counter["i"] += 1
        raise ConnectionError("failed")

    counter = dict(i=0)
    pytest.raises(ConnectionError, always_fails)
    assert counter["i"] == 5


@mock.patch("civis.futures.time.sleep", side_effect=lambda x: None)
def test_io_retry_multiple_exceptions(m_sleep):
    @_retry((ConnectionError, ConnectTimeout), retries=4, delay=0.1)
    def raise_multiple_exceptions():
        counter["i"] += 1
        if counter["i"] == 1:
            raise ConnectionError("one error")
        elif counter["i"] == 2:
            raise requests.ConnectTimeout("another error")
        else:
            return "success"

    counter = dict(i=0)
    test_result = raise_multiple_exceptions()

    assert test_result == "success"
    assert counter["i"] == 3


def test_io_retry_unexpected_exception():
    @_retry(ConnectionError, retries=4, delay=0.1)
    def raise_unexpected_error():
        raise ValueError("unexpected error")

    pytest.raises(ValueError, raise_unexpected_error)


@mock.patch("civis.io._utils.uuid")
def test_maybe_random_name_random(mock_uuid):
    random_name = "11111"
    mock_uuid.uuid4.return_value = mock.Mock(hex=random_name)
    assert maybe_get_random_name(None) == random_name


def test_maybe_random_name_not_random():
    given_name = "22222"
    assert maybe_get_random_name(given_name) == given_name


@pytest.mark.skipif(not has_pandas, reason="pandas not installed")
@pytest.mark.skipif(not has_polars, reason="polars not installed")
@pytest.mark.parametrize(
    "func_name, use_pandas, return_as",
    itertools.product(
        ("read_civis_sql", "read_civis"),
        (True, False, DeprecatedKwargDefault()),
        ("list", "pandas", "polars"),
    ),
)
@mock.patch.object(civis.io._tables, "requests")
def test_warns_or_raise_exception_for_deprecated_use_pandas(
    m_requests, func_name, use_pandas, return_as
):
    if isinstance(use_pandas, DeprecatedKwargDefault):
        warn_or_raise = None
    elif use_pandas is True and return_as == "polars":
        warn_or_raise = ValueError
    else:
        warn_or_raise = FutureWarning

    with tempfile.TemporaryDirectory() as tmp_dir:
        tmp_csv_path = os.path.join(tmp_dir, "data.csv")
        expected_data = "foo,bar\n123,very good\n"
        with open(tmp_csv_path, "wb") as f:
            f.write(gzip.compress(expected_data.encode("utf-8")))

        # Set up a mock client object for what civis.io.read_civis(_sql) needs.
        m_client = create_client_mock()
        m_client.scripts.get_sql_runs.return_value = Response(
            {
                "output": [
                    {"path": tmp_csv_path, "file_id": 123, "output_name": "blah"}
                ],
                "state": "success",
            }
        )
        m_response = mock.Mock()
        # The helper function _decompress_stream() calls
        # response.raw.read(CHUNK_SIZE) in a while loop.
        # In the mock `m_response.raw.read` here, we use side_effect so that
        # we get the data back from the first call and no data in the second call
        # inside the while loop (because the data has all been consumed in the
        # first call).
        m_response.raw.read.side_effect = [
            gzip.compress(expected_data.encode("utf-8")),
            b"",
        ]
        m_requests.get.return_value = m_response

        func = getattr(civis.io, func_name)
        shared_args = dict(
            database="db",
            use_pandas=use_pandas,
            return_as=return_as,
            client=m_client,
            polling_interval=POLL_INTERVAL,
        )
        if func_name == "read_civis":
            args = {"table": "schema.tablename", **shared_args}
        else:
            args = {"sql": "select * from schema.tablename", **shared_args}

        if warn_or_raise and warn_or_raise.__base__.__name__ == "Warning":
            with pytest.warns(warn_or_raise):
                func(**args)
        elif warn_or_raise and warn_or_raise.__base__.__name__ == "Exception":
            with pytest.raises(warn_or_raise):
                func(**args)
        else:
            # Check that no warning is emitted.
            with warnings.catch_warnings():
                warnings.simplefilter("error")
                func(**args)<|MERGE_RESOLUTION|>--- conflicted
+++ resolved
@@ -6,11 +6,8 @@
 import itertools
 import json
 import os
-<<<<<<< HEAD
 import warnings
-=======
 from functools import partial
->>>>>>> 24be84d3
 from io import StringIO, BytesIO
 from unittest import mock
 from tempfile import TemporaryDirectory
