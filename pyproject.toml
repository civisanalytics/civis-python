[build-system]
requires = ["setuptools >= 69.5.1", "wheel"]
build-backend = "setuptools.build_meta"

[project]
name = "civis"
version = "2.5.0"
description = "Civis API Python Client"
readme = "README.rst"
requires-python = ">= 3.10"
authors = [ { name = "Civis Analytics", email = "opensource@civisanalytics.com" } ]
license = { text = "BSD-3-Clause" }
dependencies = [
    "click >= 6.0",
    "cloudpickle >= 0.2",
    "joblib >= 1.5.0",
    "jsonref >= 0.1",
    "jsonschema >= 2.5.1",
    "PyYAML >= 3.0",
    "requests >= 2.32.3",
    "tenacity >= 6.2",
]
classifiers = [
    "Development Status :: 5 - Production/Stable",
    "License :: OSI Approved :: BSD License",
    "Programming Language :: Python",
    "Programming Language :: Python :: 3",
    "Programming Language :: Python :: 3 :: Only",
    "Programming Language :: Python :: 3.10",
    "Programming Language :: Python :: 3.11",
    "Programming Language :: Python :: 3.12",
    "Programming Language :: Python :: 3.13",
]

[project.urls]
Homepage = "https://www.civisanalytics.com"
Source = "https://github.com/civisanalytics/civis-python"

[project.scripts]
civis = "civis.cli.__main__:main"
civis_joblib_worker = "civis.run_joblib_func:main"

[project.optional-dependencies]
dev-core = [
    "bandit",  # Install the latest version.
    "black == 25.1.0",
<<<<<<< HEAD
    "build == 1.2.1",
    "flake8 == 7.2.0",
    "pandas == 2.2.3",
    "pip-audit",  # Install the latest version.
    "polars == 1.29.0",
    "pytest == 8.3.5",
    "pytest-cov == 6.1.1",
=======
    "build == 1.2.2",
    "flake8 == 7.2.0",
    "pandas == 2.3.0",
    "pip-audit",  # Install the latest version.
    "pytest == 8.4.0",
    "pytest-cov == 6.2.1",
>>>>>>> 1469c6fa
    "twine == 6.1.0",
]
dev-civisml = [
    "feather-format == 0.4.1",
<<<<<<< HEAD
    "numpy == 2.2.5",
    "scikit-learn == 1.6.1",
=======
    "numpy == 2.2.6",
    "scikit-learn == 1.7.0",
>>>>>>> 1469c6fa
    "scipy == 1.15.3",
]
docs = [
    # docs/requirements.txt pins all transitive dependencies for a reproducible doc build.
    "numpydoc == 1.8.0",
    "Sphinx == 8.2.3",
    "sphinx-rtd-theme == 3.0.2",
]

[tool.setuptools.packages.find]
where = [ "src" ]

[tool.setuptools.package-data]
civis = ["resources/*.json", "py.typed", "**/*.pyi"]

[tool.pytest.ini_options]
addopts = "--strict-markers -vv --cov=src/civis"
testpaths = ["tests"]<|MERGE_RESOLUTION|>--- conflicted
+++ resolved
@@ -44,33 +44,19 @@
 dev-core = [
     "bandit",  # Install the latest version.
     "black == 25.1.0",
-<<<<<<< HEAD
-    "build == 1.2.1",
-    "flake8 == 7.2.0",
-    "pandas == 2.2.3",
-    "pip-audit",  # Install the latest version.
-    "polars == 1.29.0",
-    "pytest == 8.3.5",
-    "pytest-cov == 6.1.1",
-=======
     "build == 1.2.2",
     "flake8 == 7.2.0",
     "pandas == 2.3.0",
     "pip-audit",  # Install the latest version.
+    "polars == 1.31.0",
     "pytest == 8.4.0",
     "pytest-cov == 6.2.1",
->>>>>>> 1469c6fa
     "twine == 6.1.0",
 ]
 dev-civisml = [
     "feather-format == 0.4.1",
-<<<<<<< HEAD
-    "numpy == 2.2.5",
-    "scikit-learn == 1.6.1",
-=======
     "numpy == 2.2.6",
     "scikit-learn == 1.7.0",
->>>>>>> 1469c6fa
     "scipy == 1.15.3",
 ]
 docs = [
